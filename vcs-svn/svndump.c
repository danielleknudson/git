/*
 * Parse and rearrange a svnadmin dump.
 * Create the dump with:
 * svnadmin dump --incremental -r<startrev>:<endrev> <repository> >outfile
 *
 * Licensed under a two-clause BSD-style license.
 * See LICENSE for details.
 */

#include "cache.h"
#include "repo_tree.h"
#include "fast_export.h"
#include "line_buffer.h"
#include "string_pool.h"
#include "strbuf.h"

/*
 * Compare start of string to literal of equal length;
 * must be guarded by length test.
 */
#define constcmp(s, ref) memcmp(s, ref, sizeof(ref) - 1)

#define REPORT_FILENO 3

#define NODEACT_REPLACE 4
#define NODEACT_DELETE 3
#define NODEACT_ADD 2
#define NODEACT_CHANGE 1
#define NODEACT_UNKNOWN 0

/* States: */
#define DUMP_CTX 0	/* dump metadata */
#define REV_CTX  1	/* revision metadata */
#define NODE_CTX 2	/* node metadata */
#define INTERNODE_CTX 3	/* between nodes */

#define LENGTH_UNKNOWN (~0)
#define DATE_RFC2822_LEN 31

static struct line_buffer input = LINE_BUFFER_INIT;

<<<<<<< HEAD
=======
#define REPORT_FILENO 3

static char *log_copy(uint32_t length, const char *log)
{
	char *buffer;
	log_free(log_pool.size);
	buffer = log_pointer(log_alloc(length));
	strncpy(buffer, log, length);
	return buffer;
}

>>>>>>> 43155cfe
static struct {
	uint32_t action, propLength, textLength, srcRev, type;
	uint32_t src[REPO_MAX_PATH_DEPTH], dst[REPO_MAX_PATH_DEPTH];
	uint32_t text_delta, prop_delta;
} node_ctx;

static struct {
	uint32_t revision;
	unsigned long timestamp;
	struct strbuf log, author;
} rev_ctx;

static struct {
	uint32_t version;
	struct strbuf uuid, url;
} dump_ctx;

static void reset_node_ctx(char *fname)
{
	node_ctx.type = 0;
	node_ctx.action = NODEACT_UNKNOWN;
	node_ctx.propLength = LENGTH_UNKNOWN;
	node_ctx.textLength = LENGTH_UNKNOWN;
	node_ctx.src[0] = ~0;
	node_ctx.srcRev = 0;
	pool_tok_seq(REPO_MAX_PATH_DEPTH, node_ctx.dst, "/", fname);
	node_ctx.text_delta = 0;
	node_ctx.prop_delta = 0;
}

static void reset_rev_ctx(uint32_t revision)
{
	rev_ctx.revision = revision;
	rev_ctx.timestamp = 0;
	strbuf_reset(&rev_ctx.log);
	strbuf_reset(&rev_ctx.author);
}

static void reset_dump_ctx(const char *url)
{
	strbuf_reset(&dump_ctx.url);
	if (url)
		strbuf_addstr(&dump_ctx.url, url);
	dump_ctx.version = 1;
	strbuf_reset(&dump_ctx.uuid);
}

static void handle_property(const struct strbuf *key_buf,
				struct strbuf *val,
				uint32_t *type_set)
{
	const char *key = key_buf->buf;
	size_t keylen = key_buf->len;

	switch (keylen + 1) {
	case sizeof("svn:log"):
		if (constcmp(key, "svn:log"))
			break;
		if (!val)
			die("invalid dump: unsets svn:log");
		strbuf_swap(&rev_ctx.log, val);
		break;
	case sizeof("svn:author"):
		if (constcmp(key, "svn:author"))
			break;
		if (!val)
			strbuf_reset(&rev_ctx.author);
		else
			strbuf_swap(&rev_ctx.author, val);
		break;
	case sizeof("svn:date"):
		if (constcmp(key, "svn:date"))
			break;
		if (!val)
			die("invalid dump: unsets svn:date");
		if (parse_date_basic(val->buf, &rev_ctx.timestamp, NULL))
			warning("invalid timestamp: %s", val->buf);
		break;
	case sizeof("svn:executable"):
	case sizeof("svn:special"):
		if (keylen == strlen("svn:executable") &&
		    constcmp(key, "svn:executable"))
			break;
		if (keylen == strlen("svn:special") &&
		    constcmp(key, "svn:special"))
			break;
		if (*type_set) {
			if (!val)
				return;
			die("invalid dump: sets type twice");
		}
		if (!val) {
			node_ctx.type = REPO_MODE_BLB;
			return;
		}
		*type_set = 1;
		node_ctx.type = keylen == strlen("svn:executable") ?
				REPO_MODE_EXE :
				REPO_MODE_LNK;
	}
}

static void die_short_read(void)
{
	if (buffer_ferror(&input))
		die_errno("error reading dump file");
	die("invalid dump: unexpected end of file");
}

static void read_props(void)
{
	static struct strbuf key = STRBUF_INIT;
	static struct strbuf val = STRBUF_INIT;
	const char *t;
	/*
	 * NEEDSWORK: to support simple mode changes like
	 *	K 11
	 *	svn:special
	 *	V 1
	 *	*
	 *	D 14
	 *	svn:executable
	 * we keep track of whether a mode has been set and reset to
	 * plain file only if not.  We should be keeping track of the
	 * symlink and executable bits separately instead.
	 */
	uint32_t type_set = 0;
	while ((t = buffer_read_line(&input)) && strcmp(t, "PROPS-END")) {
		uint32_t len;
		const char type = t[0];
		int ch;

		if (!type || t[1] != ' ')
			die("invalid property line: %s\n", t);
		len = atoi(&t[2]);
		strbuf_reset(&val);
		buffer_read_binary(&input, &val, len);
		if (val.len < len)
			die_short_read();

		/* Discard trailing newline. */
		ch = buffer_read_char(&input);
		if (ch == EOF)
			die_short_read();
		if (ch != '\n')
			die("invalid dump: expected newline after %s", val.buf);

		switch (type) {
		case 'K':
			strbuf_swap(&key, &val);
			continue;
		case 'D':
			handle_property(&val, NULL, &type_set);
			continue;
		case 'V':
			handle_property(&key, &val, &type_set);
			strbuf_reset(&key);
			continue;
		default:
			die("invalid property line: %s\n", t);
		}
	}
}

static void handle_node(void)
{
	const uint32_t type = node_ctx.type;
	const int have_props = node_ctx.propLength != LENGTH_UNKNOWN;
	const int have_text = node_ctx.textLength != LENGTH_UNKNOWN;
	/*
	 * Old text for this node:
	 *  NULL	- directory or bug
	 *  empty_blob	- empty
	 *  "<dataref>"	- data retrievable from fast-import
	 */
	static const char *const empty_blob = "::empty::";
	const char *old_data = NULL;

	if (node_ctx.text_delta)
		die("text deltas not supported");

	if (node_ctx.action == NODEACT_DELETE) {
		if (have_text || have_props || node_ctx.srcRev)
			die("invalid dump: deletion node has "
				"copyfrom info, text, or properties");
		repo_delete(node_ctx.dst);
		return;
	}
	if (node_ctx.action == NODEACT_REPLACE) {
		repo_delete(node_ctx.dst);
		node_ctx.action = NODEACT_ADD;
	}
	if (node_ctx.srcRev) {
		repo_copy(node_ctx.srcRev, node_ctx.src, node_ctx.dst);
		if (node_ctx.action == NODEACT_ADD)
			node_ctx.action = NODEACT_CHANGE;
	}
	if (have_text && type == REPO_MODE_DIR)
		die("invalid dump: directories cannot have text attached");

	/*
	 * Find old content (old_data) and decide on the new mode.
	 */
	if (node_ctx.action == NODEACT_CHANGE && !~*node_ctx.dst) {
		if (type != REPO_MODE_DIR)
			die("invalid dump: root of tree is not a regular file");
		old_data = NULL;
	} else if (node_ctx.action == NODEACT_CHANGE) {
		uint32_t mode;
		old_data = repo_read_path(node_ctx.dst, &mode);
		if (mode == REPO_MODE_DIR && type != REPO_MODE_DIR)
			die("invalid dump: cannot modify a directory into a file");
		if (mode != REPO_MODE_DIR && type == REPO_MODE_DIR)
			die("invalid dump: cannot modify a file into a directory");
		node_ctx.type = mode;
	} else if (node_ctx.action == NODEACT_ADD) {
		if (type == REPO_MODE_DIR)
			old_data = NULL;
		else if (have_text)
			old_data = empty_blob;
		else
			die("invalid dump: adds node without text");
	} else {
		die("invalid dump: Node-path block lacks Node-action");
	}

	/*
	 * Adjust mode to reflect properties.
	 */
	if (have_props) {
		if (!node_ctx.prop_delta)
			node_ctx.type = type;
		if (node_ctx.propLength)
			read_props();
	}

	/*
	 * Save the result.
	 */
	if (type == REPO_MODE_DIR)	/* directories are not tracked. */
		return;
	assert(old_data);
	if (old_data == empty_blob)
		/* For the fast_export_* functions, NULL means empty. */
		old_data = NULL;
	if (!have_text) {
		fast_export_modify(REPO_MAX_PATH_DEPTH, node_ctx.dst,
					node_ctx.type, old_data);
		return;
	}
	fast_export_modify(REPO_MAX_PATH_DEPTH, node_ctx.dst,
				node_ctx.type, "inline");
	fast_export_data(node_ctx.type, node_ctx.textLength, &input);
}

static void begin_revision(void)
{
	if (!rev_ctx.revision)	/* revision 0 gets no git commit. */
		return;
	fast_export_begin_commit(rev_ctx.revision, rev_ctx.author, rev_ctx.log,
		dump_ctx.uuid, dump_ctx.url, rev_ctx.timestamp);
}

static void end_revision(void)
{
	if (rev_ctx.revision)
<<<<<<< HEAD
		repo_commit(rev_ctx.revision, rev_ctx.author.buf,
			&rev_ctx.log, dump_ctx.uuid.buf, dump_ctx.url.buf,
			rev_ctx.timestamp);
=======
		fast_export_end_commit(rev_ctx.revision);
>>>>>>> 43155cfe
}

void svndump_read(const char *url)
{
	char *val;
	char *t;
	uint32_t active_ctx = DUMP_CTX;
	uint32_t len;

	reset_dump_ctx(url);
	while ((t = buffer_read_line(&input))) {
		val = strchr(t, ':');
		if (!val)
			continue;
		val++;
		if (*val != ' ')
			continue;
		val++;

		/* strlen(key) + 1 */
		switch (val - t - 1) {
		case sizeof("SVN-fs-dump-format-version"):
			if (constcmp(t, "SVN-fs-dump-format-version"))
				continue;
			dump_ctx.version = atoi(val);
			if (dump_ctx.version > 3)
				die("expected svn dump format version <= 3, found %"PRIu32,
				    dump_ctx.version);
			break;
		case sizeof("UUID"):
			if (constcmp(t, "UUID"))
				continue;
			strbuf_reset(&dump_ctx.uuid);
			strbuf_addstr(&dump_ctx.uuid, val);
			break;
		case sizeof("Revision-number"):
			if (constcmp(t, "Revision-number"))
				continue;
			if (active_ctx == NODE_CTX)
				handle_node();
			if (active_ctx == REV_CTX)
				begin_revision();
			if (active_ctx != DUMP_CTX)
				end_revision();
			active_ctx = REV_CTX;
			reset_rev_ctx(atoi(val));
<<<<<<< HEAD
			break;
		case sizeof("Node-path"):
			if (prefixcmp(t, "Node-"))
				continue;
			if (!constcmp(t + strlen("Node-"), "path")) {
				if (active_ctx == NODE_CTX)
					handle_node();
				active_ctx = NODE_CTX;
				reset_node_ctx(val);
				break;
			}
			if (constcmp(t + strlen("Node-"), "kind"))
				continue;
=======
		} else if (key == keys.node_path) {
			if (active_ctx == NODE_CTX)
				handle_node();
			if (active_ctx == REV_CTX)
				begin_revision();
			active_ctx = NODE_CTX;
			reset_node_ctx(val);
		} else if (key == keys.node_kind) {
>>>>>>> 43155cfe
			if (!strcmp(val, "dir"))
				node_ctx.type = REPO_MODE_DIR;
			else if (!strcmp(val, "file"))
				node_ctx.type = REPO_MODE_BLB;
			else
				fprintf(stderr, "Unknown node-kind: %s\n", val);
			break;
		case sizeof("Node-action"):
			if (constcmp(t, "Node-action"))
				continue;
			if (!strcmp(val, "delete")) {
				node_ctx.action = NODEACT_DELETE;
			} else if (!strcmp(val, "add")) {
				node_ctx.action = NODEACT_ADD;
			} else if (!strcmp(val, "change")) {
				node_ctx.action = NODEACT_CHANGE;
			} else if (!strcmp(val, "replace")) {
				node_ctx.action = NODEACT_REPLACE;
			} else {
				fprintf(stderr, "Unknown node-action: %s\n", val);
				node_ctx.action = NODEACT_UNKNOWN;
			}
			break;
		case sizeof("Node-copyfrom-path"):
			if (constcmp(t, "Node-copyfrom-path"))
				continue;
			pool_tok_seq(REPO_MAX_PATH_DEPTH, node_ctx.src, "/", val);
			break;
		case sizeof("Node-copyfrom-rev"):
			if (constcmp(t, "Node-copyfrom-rev"))
				continue;
			node_ctx.srcRev = atoi(val);
			break;
		case sizeof("Text-content-length"):
			if (!constcmp(t, "Text-content-length")) {
				node_ctx.textLength = atoi(val);
				break;
			}
			if (constcmp(t, "Prop-content-length"))
				continue;
			node_ctx.propLength = atoi(val);
			break;
		case sizeof("Text-delta"):
			if (!constcmp(t, "Text-delta")) {
				node_ctx.text_delta = !strcmp(val, "true");
				break;
			}
			if (constcmp(t, "Prop-delta"))
				continue;
			node_ctx.prop_delta = !strcmp(val, "true");
			break;
		case sizeof("Content-length"):
			if (constcmp(t, "Content-length"))
				continue;
			len = atoi(val);
			t = buffer_read_line(&input);
			if (!t)
				die_short_read();
			if (*t)
				die("invalid dump: expected blank line after content length header");
			if (active_ctx == REV_CTX) {
				read_props();
			} else if (active_ctx == NODE_CTX) {
				handle_node();
				active_ctx = INTERNODE_CTX;
			} else {
				fprintf(stderr, "Unexpected content length header: %"PRIu32"\n", len);
				if (buffer_skip_bytes(&input, len) != len)
					die_short_read();
			}
		}
	}
	if (buffer_ferror(&input))
		die_short_read();
	if (active_ctx == NODE_CTX)
		handle_node();
	if (active_ctx == REV_CTX)
		begin_revision();
	if (active_ctx != DUMP_CTX)
		end_revision();
}

int svndump_init(const char *filename)
{
	if (buffer_init(&input, filename))
		return error("cannot open %s: %s", filename, strerror(errno));
<<<<<<< HEAD
	repo_init();
	strbuf_init(&dump_ctx.uuid, 4096);
	strbuf_init(&dump_ctx.url, 4096);
	strbuf_init(&rev_ctx.log, 4096);
	strbuf_init(&rev_ctx.author, 4096);
	reset_dump_ctx(NULL);
=======
	fast_export_init(REPORT_FILENO);
	reset_dump_ctx(~0);
>>>>>>> 43155cfe
	reset_rev_ctx(0);
	reset_node_ctx(NULL);
	return 0;
}

void svndump_deinit(void)
{
<<<<<<< HEAD
	repo_reset();
	reset_dump_ctx(NULL);
=======
	log_reset();
	fast_export_deinit();
	reset_dump_ctx(~0);
>>>>>>> 43155cfe
	reset_rev_ctx(0);
	reset_node_ctx(NULL);
	strbuf_release(&rev_ctx.log);
	if (buffer_deinit(&input))
		fprintf(stderr, "Input error\n");
	if (ferror(stdout))
		fprintf(stderr, "Output error\n");
}

void svndump_reset(void)
{
<<<<<<< HEAD
	buffer_reset(&input);
	repo_reset();
	strbuf_release(&dump_ctx.uuid);
	strbuf_release(&dump_ctx.url);
	strbuf_release(&rev_ctx.log);
	strbuf_release(&rev_ctx.author);
=======
	log_reset();
	fast_export_reset();
	buffer_reset(&input);
	reset_dump_ctx(~0);
	reset_rev_ctx(0);
	reset_node_ctx(NULL);
>>>>>>> 43155cfe
}<|MERGE_RESOLUTION|>--- conflicted
+++ resolved
@@ -39,20 +39,6 @@
 
 static struct line_buffer input = LINE_BUFFER_INIT;
 
-<<<<<<< HEAD
-=======
-#define REPORT_FILENO 3
-
-static char *log_copy(uint32_t length, const char *log)
-{
-	char *buffer;
-	log_free(log_pool.size);
-	buffer = log_pointer(log_alloc(length));
-	strncpy(buffer, log, length);
-	return buffer;
-}
-
->>>>>>> 43155cfe
 static struct {
 	uint32_t action, propLength, textLength, srcRev, type;
 	uint32_t src[REPO_MAX_PATH_DEPTH], dst[REPO_MAX_PATH_DEPTH];
@@ -312,20 +298,15 @@
 {
 	if (!rev_ctx.revision)	/* revision 0 gets no git commit. */
 		return;
-	fast_export_begin_commit(rev_ctx.revision, rev_ctx.author, rev_ctx.log,
-		dump_ctx.uuid, dump_ctx.url, rev_ctx.timestamp);
+	fast_export_begin_commit(rev_ctx.revision, rev_ctx.author.buf,
+		&rev_ctx.log, dump_ctx.uuid.buf, dump_ctx.url.buf,
+		rev_ctx.timestamp);
 }
 
 static void end_revision(void)
 {
 	if (rev_ctx.revision)
-<<<<<<< HEAD
-		repo_commit(rev_ctx.revision, rev_ctx.author.buf,
-			&rev_ctx.log, dump_ctx.uuid.buf, dump_ctx.url.buf,
-			rev_ctx.timestamp);
-=======
 		fast_export_end_commit(rev_ctx.revision);
->>>>>>> 43155cfe
 }
 
 void svndump_read(const char *url)
@@ -372,7 +353,6 @@
 				end_revision();
 			active_ctx = REV_CTX;
 			reset_rev_ctx(atoi(val));
-<<<<<<< HEAD
 			break;
 		case sizeof("Node-path"):
 			if (prefixcmp(t, "Node-"))
@@ -380,22 +360,14 @@
 			if (!constcmp(t + strlen("Node-"), "path")) {
 				if (active_ctx == NODE_CTX)
 					handle_node();
+				if (active_ctx == REV_CTX)
+					begin_revision();
 				active_ctx = NODE_CTX;
 				reset_node_ctx(val);
 				break;
 			}
 			if (constcmp(t + strlen("Node-"), "kind"))
 				continue;
-=======
-		} else if (key == keys.node_path) {
-			if (active_ctx == NODE_CTX)
-				handle_node();
-			if (active_ctx == REV_CTX)
-				begin_revision();
-			active_ctx = NODE_CTX;
-			reset_node_ctx(val);
-		} else if (key == keys.node_kind) {
->>>>>>> 43155cfe
 			if (!strcmp(val, "dir"))
 				node_ctx.type = REPO_MODE_DIR;
 			else if (!strcmp(val, "file"))
@@ -482,17 +454,12 @@
 {
 	if (buffer_init(&input, filename))
 		return error("cannot open %s: %s", filename, strerror(errno));
-<<<<<<< HEAD
-	repo_init();
+	fast_export_init(REPORT_FILENO);
 	strbuf_init(&dump_ctx.uuid, 4096);
 	strbuf_init(&dump_ctx.url, 4096);
 	strbuf_init(&rev_ctx.log, 4096);
 	strbuf_init(&rev_ctx.author, 4096);
 	reset_dump_ctx(NULL);
-=======
-	fast_export_init(REPORT_FILENO);
-	reset_dump_ctx(~0);
->>>>>>> 43155cfe
 	reset_rev_ctx(0);
 	reset_node_ctx(NULL);
 	return 0;
@@ -500,14 +467,8 @@
 
 void svndump_deinit(void)
 {
-<<<<<<< HEAD
-	repo_reset();
+	fast_export_deinit();
 	reset_dump_ctx(NULL);
-=======
-	log_reset();
-	fast_export_deinit();
-	reset_dump_ctx(~0);
->>>>>>> 43155cfe
 	reset_rev_ctx(0);
 	reset_node_ctx(NULL);
 	strbuf_release(&rev_ctx.log);
@@ -519,19 +480,10 @@
 
 void svndump_reset(void)
 {
-<<<<<<< HEAD
+	fast_export_reset();
 	buffer_reset(&input);
-	repo_reset();
 	strbuf_release(&dump_ctx.uuid);
 	strbuf_release(&dump_ctx.url);
 	strbuf_release(&rev_ctx.log);
 	strbuf_release(&rev_ctx.author);
-=======
-	log_reset();
-	fast_export_reset();
-	buffer_reset(&input);
-	reset_dump_ctx(~0);
-	reset_rev_ctx(0);
-	reset_node_ctx(NULL);
->>>>>>> 43155cfe
 }