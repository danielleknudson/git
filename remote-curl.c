#include "cache.h"
#include "remote.h"
#include "strbuf.h"
#include "walker.h"
#include "http.h"
#include "exec_cmd.h"
#include "run-command.h"
#include "pkt-line.h"
#include "string-list.h"
#include "sideband.h"
#include "argv-array.h"
#include "credential.h"

static struct remote *remote;
/* always ends with a trailing slash */
static struct strbuf url = STRBUF_INIT;

struct options {
	int verbosity;
	unsigned long depth;
	unsigned progress : 1,
		check_self_contained_and_connected : 1,
		followtags : 1,
		dry_run : 1,
		thin : 1;
};
static struct options options;
static struct string_list cas_options = STRING_LIST_INIT_DUP;

static int set_option(const char *name, const char *value)
{
	if (!strcmp(name, "verbosity")) {
		char *end;
		int v = strtol(value, &end, 10);
		if (value == end || *end)
			return -1;
		options.verbosity = v;
		return 0;
	}
	else if (!strcmp(name, "progress")) {
		if (!strcmp(value, "true"))
			options.progress = 1;
		else if (!strcmp(value, "false"))
			options.progress = 0;
		else
			return -1;
		return 0;
	}
	else if (!strcmp(name, "depth")) {
		char *end;
		unsigned long v = strtoul(value, &end, 10);
		if (value == end || *end)
			return -1;
		options.depth = v;
		return 0;
	}
	else if (!strcmp(name, "followtags")) {
		if (!strcmp(value, "true"))
			options.followtags = 1;
		else if (!strcmp(value, "false"))
			options.followtags = 0;
		else
			return -1;
		return 0;
	}
	else if (!strcmp(name, "dry-run")) {
		if (!strcmp(value, "true"))
			options.dry_run = 1;
		else if (!strcmp(value, "false"))
			options.dry_run = 0;
		else
			return -1;
		return 0;
	}
	else if (!strcmp(name, "check-connectivity")) {
		if (!strcmp(value, "true"))
			options.check_self_contained_and_connected = 1;
		else if (!strcmp(value, "false"))
			options.check_self_contained_and_connected = 0;
		else
			return -1;
		return 0;
	}
	else if (!strcmp(name, "cas")) {
		struct strbuf val = STRBUF_INIT;
		strbuf_addf(&val, "--" CAS_OPT_NAME "=%s", value);
		string_list_append(&cas_options, val.buf);
		strbuf_release(&val);
		return 0;
	}
	else {
		return 1 /* unsupported */;
	}
}

struct discovery {
	const char *service;
	char *buf_alloc;
	char *buf;
	size_t len;
	struct ref *refs;
	unsigned proto_git : 1;
};
static struct discovery *last_discovery;

static struct ref *parse_git_refs(struct discovery *heads, int for_push)
{
	struct ref *list = NULL;
	get_remote_heads(-1, heads->buf, heads->len, &list,
			 for_push ? REF_NORMAL : 0, NULL);
	return list;
}

static struct ref *parse_info_refs(struct discovery *heads)
{
	char *data, *start, *mid;
	char *ref_name;
	int i = 0;

	struct ref *refs = NULL;
	struct ref *ref = NULL;
	struct ref *last_ref = NULL;

	data = heads->buf;
	start = NULL;
	mid = data;
	while (i < heads->len) {
		if (!start) {
			start = &data[i];
		}
		if (data[i] == '\t')
			mid = &data[i];
		if (data[i] == '\n') {
			if (mid - start != 40)
				die("%sinfo/refs not valid: is this a git repository?",
				    url.buf);
			data[i] = 0;
			ref_name = mid + 1;
			ref = xmalloc(sizeof(struct ref) +
				      strlen(ref_name) + 1);
			memset(ref, 0, sizeof(struct ref));
			strcpy(ref->name, ref_name);
			get_sha1_hex(start, ref->old_sha1);
			if (!refs)
				refs = ref;
			if (last_ref)
				last_ref->next = ref;
			last_ref = ref;
			start = NULL;
		}
		i++;
	}

	ref = alloc_ref("HEAD");
	if (!http_fetch_ref(url.buf, ref) &&
	    !resolve_remote_symref(ref, refs)) {
		ref->next = refs;
		refs = ref;
	} else {
		free(ref);
	}

	return refs;
}

static void free_discovery(struct discovery *d)
{
	if (d) {
		if (d == last_discovery)
			last_discovery = NULL;
		free(d->buf_alloc);
		free_refs(d->refs);
		free(d);
	}
}

static int show_http_message(struct strbuf *type, struct strbuf *msg)
{
	const char *p, *eol;

	/*
	 * We only show text/plain parts, as other types are likely
	 * to be ugly to look at on the user's terminal.
	 *
	 * TODO should handle "; charset=XXX", and re-encode into
	 * logoutputencoding
	 */
	if (strcasecmp(type->buf, "text/plain"))
		return -1;

	strbuf_trim(msg);
	if (!msg->len)
		return -1;

	p = msg->buf;
	do {
		eol = strchrnul(p, '\n');
		fprintf(stderr, "remote: %.*s\n", (int)(eol - p), p);
		p = eol + 1;
	} while(*eol);
	return 0;
}

static struct discovery* discover_refs(const char *service, int for_push)
{
	struct strbuf exp = STRBUF_INIT;
	struct strbuf type = STRBUF_INIT;
	struct strbuf buffer = STRBUF_INIT;
	struct strbuf refs_url = STRBUF_INIT;
	struct strbuf effective_url = STRBUF_INIT;
	struct discovery *last = last_discovery;
	int http_ret, maybe_smart = 0;
	struct http_get_options options;

	if (last && !strcmp(service, last->service))
		return last;
	free_discovery(last);

	strbuf_addf(&refs_url, "%sinfo/refs", url.buf);
	if ((!prefixcmp(url.buf, "http://") || !prefixcmp(url.buf, "https://")) &&
	     git_env_bool("GIT_SMART_HTTP", 1)) {
		maybe_smart = 1;
		if (!strchr(url.buf, '?'))
			strbuf_addch(&refs_url, '?');
		else
			strbuf_addch(&refs_url, '&');
		strbuf_addf(&refs_url, "service=%s", service);
	}

	memset(&options, 0, sizeof(options));
	options.content_type = &type;
	options.effective_url = &effective_url;
	options.base_url = &url;
	options.no_cache = 1;
	options.keep_error = 1;

	http_ret = http_get_strbuf(refs_url.buf, &buffer, &options);
	switch (http_ret) {
	case HTTP_OK:
		break;
	case HTTP_MISSING_TARGET:
		show_http_message(&type, &buffer);
		die("repository '%s' not found", url.buf);
	case HTTP_NOAUTH:
		show_http_message(&type, &buffer);
		die("Authentication failed for '%s'", url.buf);
	default:
		show_http_message(&type, &buffer);
		die("unable to access '%s': %s", url.buf, curl_errorstr);
	}

	last= xcalloc(1, sizeof(*last_discovery));
	last->service = service;
	last->buf_alloc = strbuf_detach(&buffer, &last->len);
	last->buf = last->buf_alloc;

	strbuf_addf(&exp, "application/x-%s-advertisement", service);
	if (maybe_smart &&
	    (5 <= last->len && last->buf[4] == '#') &&
	    !strbuf_cmp(&exp, &type)) {
		char *line;

		/*
		 * smart HTTP response; validate that the service
		 * pkt-line matches our request.
		 */
		line = packet_read_line_buf(&last->buf, &last->len, NULL);

		strbuf_reset(&exp);
		strbuf_addf(&exp, "# service=%s", service);
		if (strcmp(line, exp.buf))
			die("invalid server response; got '%s'", line);
		strbuf_release(&exp);

		/* The header can include additional metadata lines, up
		 * until a packet flush marker.  Ignore these now, but
		 * in the future we might start to scan them.
		 */
		while (packet_read_line_buf(&last->buf, &last->len, NULL))
			;

		last->proto_git = 1;
	}

	if (last->proto_git)
		last->refs = parse_git_refs(last, for_push);
	else
		last->refs = parse_info_refs(last);

	strbuf_release(&refs_url);
	strbuf_release(&exp);
	strbuf_release(&type);
	strbuf_release(&effective_url);
	strbuf_release(&buffer);
	last_discovery = last;
	return last;
}

static struct ref *get_refs(int for_push)
{
	struct discovery *heads;

	if (for_push)
		heads = discover_refs("git-receive-pack", for_push);
	else
		heads = discover_refs("git-upload-pack", for_push);

	return heads->refs;
}

static void output_refs(struct ref *refs)
{
	struct ref *posn;
	for (posn = refs; posn; posn = posn->next) {
		if (posn->symref)
			printf("@%s %s\n", posn->symref, posn->name);
		else
			printf("%s %s\n", sha1_to_hex(posn->old_sha1), posn->name);
	}
	printf("\n");
	fflush(stdout);
}

struct rpc_state {
	const char *service_name;
	const char **argv;
	struct strbuf *stdin_preamble;
	char *service_url;
	char *hdr_content_type;
	char *hdr_accept;
	char *buf;
	size_t alloc;
	size_t len;
	size_t pos;
	int in;
	int out;
	struct strbuf result;
	unsigned gzip_request : 1;
	unsigned initial_buffer : 1;
};

static size_t rpc_out(void *ptr, size_t eltsize,
		size_t nmemb, void *buffer_)
{
	size_t max = eltsize * nmemb;
	struct rpc_state *rpc = buffer_;
	size_t avail = rpc->len - rpc->pos;

	if (!avail) {
		rpc->initial_buffer = 0;
		avail = packet_read(rpc->out, NULL, NULL, rpc->buf, rpc->alloc, 0);
		if (!avail)
			return 0;
		rpc->pos = 0;
		rpc->len = avail;
	}

	if (max < avail)
		avail = max;
	memcpy(ptr, rpc->buf + rpc->pos, avail);
	rpc->pos += avail;
	return avail;
}

#ifndef NO_CURL_IOCTL
static curlioerr rpc_ioctl(CURL *handle, int cmd, void *clientp)
{
	struct rpc_state *rpc = clientp;

	switch (cmd) {
	case CURLIOCMD_NOP:
		return CURLIOE_OK;

	case CURLIOCMD_RESTARTREAD:
		if (rpc->initial_buffer) {
			rpc->pos = 0;
			return CURLIOE_OK;
		}
		fprintf(stderr, "Unable to rewind rpc post data - try increasing http.postBuffer\n");
		return CURLIOE_FAILRESTART;

	default:
		return CURLIOE_UNKNOWNCMD;
	}
}
#endif

static size_t rpc_in(char *ptr, size_t eltsize,
		size_t nmemb, void *buffer_)
{
	size_t size = eltsize * nmemb;
	struct rpc_state *rpc = buffer_;
	write_or_die(rpc->in, ptr, size);
	return size;
}

static int run_slot(struct active_request_slot *slot,
		    struct slot_results *results)
{
	int err;
	struct slot_results results_buf;

	if (!results)
		results = &results_buf;

	slot->results = results;
	slot->curl_result = curl_easy_perform(slot->curl);
	finish_active_slot(slot);

	err = handle_curl_result(results);
	if (err != HTTP_OK && err != HTTP_REAUTH) {
		error("RPC failed; result=%d, HTTP code = %ld",
		      results->curl_result, results->http_code);
	}

	return err;
}

static int probe_rpc(struct rpc_state *rpc, struct slot_results *results)
{
	struct active_request_slot *slot;
	struct curl_slist *headers = NULL;
	struct strbuf buf = STRBUF_INIT;
	int err;

	slot = get_active_slot();

	headers = curl_slist_append(headers, rpc->hdr_content_type);
	headers = curl_slist_append(headers, rpc->hdr_accept);

	curl_easy_setopt(slot->curl, CURLOPT_NOBODY, 0);
	curl_easy_setopt(slot->curl, CURLOPT_POST, 1);
	curl_easy_setopt(slot->curl, CURLOPT_URL, rpc->service_url);
	curl_easy_setopt(slot->curl, CURLOPT_ENCODING, NULL);
	curl_easy_setopt(slot->curl, CURLOPT_POSTFIELDS, "0000");
	curl_easy_setopt(slot->curl, CURLOPT_POSTFIELDSIZE, 4);
	curl_easy_setopt(slot->curl, CURLOPT_HTTPHEADER, headers);
	curl_easy_setopt(slot->curl, CURLOPT_WRITEFUNCTION, fwrite_buffer);
	curl_easy_setopt(slot->curl, CURLOPT_FILE, &buf);

	err = run_slot(slot, results);

	curl_slist_free_all(headers);
	strbuf_release(&buf);
	return err;
}

static int post_rpc(struct rpc_state *rpc)
{
	struct active_request_slot *slot;
	struct curl_slist *headers = NULL;
	int use_gzip = rpc->gzip_request;
	char *gzip_body = NULL;
	size_t gzip_size = 0;
	int err, large_request = 0;
	int needs_100_continue = 0;

	/* Try to load the entire request, if we can fit it into the
	 * allocated buffer space we can use HTTP/1.0 and avoid the
	 * chunked encoding mess.
	 */
	while (1) {
		size_t left = rpc->alloc - rpc->len;
		char *buf = rpc->buf + rpc->len;
		int n;

		if (left < LARGE_PACKET_MAX) {
			large_request = 1;
			use_gzip = 0;
			break;
		}

		n = packet_read(rpc->out, NULL, NULL, buf, left, 0);
		if (!n)
			break;
		rpc->len += n;
	}

	if (large_request) {
		struct slot_results results;

		do {
<<<<<<< HEAD
			err = probe_rpc(rpc);
			if (err == HTTP_REAUTH)
				credential_fill(&http_auth);
=======
			err = probe_rpc(rpc, &results);
>>>>>>> c80d96ca
		} while (err == HTTP_REAUTH);
		if (err != HTTP_OK)
			return -1;

		if (results.auth_avail & CURLAUTH_GSSNEGOTIATE)
			needs_100_continue = 1;
	}

	headers = curl_slist_append(headers, rpc->hdr_content_type);
	headers = curl_slist_append(headers, rpc->hdr_accept);
	headers = curl_slist_append(headers, needs_100_continue ?
		"Expect: 100-continue" : "Expect:");

retry:
	slot = get_active_slot();

	curl_easy_setopt(slot->curl, CURLOPT_NOBODY, 0);
	curl_easy_setopt(slot->curl, CURLOPT_POST, 1);
	curl_easy_setopt(slot->curl, CURLOPT_URL, rpc->service_url);
	curl_easy_setopt(slot->curl, CURLOPT_ENCODING, "gzip");

	if (large_request) {
		/* The request body is large and the size cannot be predicted.
		 * We must use chunked encoding to send it.
		 */
		headers = curl_slist_append(headers, "Transfer-Encoding: chunked");
		rpc->initial_buffer = 1;
		curl_easy_setopt(slot->curl, CURLOPT_READFUNCTION, rpc_out);
		curl_easy_setopt(slot->curl, CURLOPT_INFILE, rpc);
#ifndef NO_CURL_IOCTL
		curl_easy_setopt(slot->curl, CURLOPT_IOCTLFUNCTION, rpc_ioctl);
		curl_easy_setopt(slot->curl, CURLOPT_IOCTLDATA, rpc);
#endif
		if (options.verbosity > 1) {
			fprintf(stderr, "POST %s (chunked)\n", rpc->service_name);
			fflush(stderr);
		}

	} else if (gzip_body) {
		/*
		 * If we are looping to retry authentication, then the previous
		 * run will have set up the headers and gzip buffer already,
		 * and we just need to send it.
		 */
		curl_easy_setopt(slot->curl, CURLOPT_POSTFIELDS, gzip_body);
		curl_easy_setopt(slot->curl, CURLOPT_POSTFIELDSIZE, gzip_size);

	} else if (use_gzip && 1024 < rpc->len) {
		/* The client backend isn't giving us compressed data so
		 * we can try to deflate it ourselves, this may save on.
		 * the transfer time.
		 */
		git_zstream stream;
		int ret;

		memset(&stream, 0, sizeof(stream));
		git_deflate_init_gzip(&stream, Z_BEST_COMPRESSION);
		gzip_size = git_deflate_bound(&stream, rpc->len);
		gzip_body = xmalloc(gzip_size);

		stream.next_in = (unsigned char *)rpc->buf;
		stream.avail_in = rpc->len;
		stream.next_out = (unsigned char *)gzip_body;
		stream.avail_out = gzip_size;

		ret = git_deflate(&stream, Z_FINISH);
		if (ret != Z_STREAM_END)
			die("cannot deflate request; zlib deflate error %d", ret);

		ret = git_deflate_end_gently(&stream);
		if (ret != Z_OK)
			die("cannot deflate request; zlib end error %d", ret);

		gzip_size = stream.total_out;

		headers = curl_slist_append(headers, "Content-Encoding: gzip");
		curl_easy_setopt(slot->curl, CURLOPT_POSTFIELDS, gzip_body);
		curl_easy_setopt(slot->curl, CURLOPT_POSTFIELDSIZE, gzip_size);

		if (options.verbosity > 1) {
			fprintf(stderr, "POST %s (gzip %lu to %lu bytes)\n",
				rpc->service_name,
				(unsigned long)rpc->len, (unsigned long)gzip_size);
			fflush(stderr);
		}
	} else {
		/* We know the complete request size in advance, use the
		 * more normal Content-Length approach.
		 */
		curl_easy_setopt(slot->curl, CURLOPT_POSTFIELDS, rpc->buf);
		curl_easy_setopt(slot->curl, CURLOPT_POSTFIELDSIZE, rpc->len);
		if (options.verbosity > 1) {
			fprintf(stderr, "POST %s (%lu bytes)\n",
				rpc->service_name, (unsigned long)rpc->len);
			fflush(stderr);
		}
	}

	curl_easy_setopt(slot->curl, CURLOPT_HTTPHEADER, headers);
	curl_easy_setopt(slot->curl, CURLOPT_WRITEFUNCTION, rpc_in);
	curl_easy_setopt(slot->curl, CURLOPT_FILE, rpc);

<<<<<<< HEAD
	err = run_slot(slot);
	if (err == HTTP_REAUTH && !large_request) {
		credential_fill(&http_auth);
=======
	err = run_slot(slot, NULL);
	if (err == HTTP_REAUTH && !large_request)
>>>>>>> c80d96ca
		goto retry;
	}
	if (err != HTTP_OK)
		err = -1;

	curl_slist_free_all(headers);
	free(gzip_body);
	return err;
}

static int rpc_service(struct rpc_state *rpc, struct discovery *heads)
{
	const char *svc = rpc->service_name;
	struct strbuf buf = STRBUF_INIT;
	struct strbuf *preamble = rpc->stdin_preamble;
	struct child_process client;
	int err = 0;

	memset(&client, 0, sizeof(client));
	client.in = -1;
	client.out = -1;
	client.git_cmd = 1;
	client.argv = rpc->argv;
	if (start_command(&client))
		exit(1);
	if (preamble)
		write_or_die(client.in, preamble->buf, preamble->len);
	if (heads)
		write_or_die(client.in, heads->buf, heads->len);

	rpc->alloc = http_post_buffer;
	rpc->buf = xmalloc(rpc->alloc);
	rpc->in = client.in;
	rpc->out = client.out;
	strbuf_init(&rpc->result, 0);

	strbuf_addf(&buf, "%s%s", url.buf, svc);
	rpc->service_url = strbuf_detach(&buf, NULL);

	strbuf_addf(&buf, "Content-Type: application/x-%s-request", svc);
	rpc->hdr_content_type = strbuf_detach(&buf, NULL);

	strbuf_addf(&buf, "Accept: application/x-%s-result", svc);
	rpc->hdr_accept = strbuf_detach(&buf, NULL);

	while (!err) {
		int n = packet_read(rpc->out, NULL, NULL, rpc->buf, rpc->alloc, 0);
		if (!n)
			break;
		rpc->pos = 0;
		rpc->len = n;
		err |= post_rpc(rpc);
	}

	close(client.in);
	client.in = -1;
	if (!err) {
		strbuf_read(&rpc->result, client.out, 0);
	} else {
		char buf[4096];
		for (;;)
			if (xread(client.out, buf, sizeof(buf)) <= 0)
				break;
	}

	close(client.out);
	client.out = -1;

	err |= finish_command(&client);
	free(rpc->service_url);
	free(rpc->hdr_content_type);
	free(rpc->hdr_accept);
	free(rpc->buf);
	strbuf_release(&buf);
	return err;
}

static int fetch_dumb(int nr_heads, struct ref **to_fetch)
{
	struct walker *walker;
	char **targets = xmalloc(nr_heads * sizeof(char*));
	int ret, i;

	if (options.depth)
		die("dumb http transport does not support --depth");
	for (i = 0; i < nr_heads; i++)
		targets[i] = xstrdup(sha1_to_hex(to_fetch[i]->old_sha1));

	walker = get_http_walker(url.buf);
	walker->get_all = 1;
	walker->get_tree = 1;
	walker->get_history = 1;
	walker->get_verbosely = options.verbosity >= 3;
	walker->get_recover = 0;
	ret = walker_fetch(walker, nr_heads, targets, NULL, NULL);
	walker_free(walker);

	for (i = 0; i < nr_heads; i++)
		free(targets[i]);
	free(targets);

	return ret ? error("Fetch failed.") : 0;
}

static int fetch_git(struct discovery *heads,
	int nr_heads, struct ref **to_fetch)
{
	struct rpc_state rpc;
	struct strbuf preamble = STRBUF_INIT;
	char *depth_arg = NULL;
	int argc = 0, i, err;
	const char *argv[16];

	argv[argc++] = "fetch-pack";
	argv[argc++] = "--stateless-rpc";
	argv[argc++] = "--stdin";
	argv[argc++] = "--lock-pack";
	if (options.followtags)
		argv[argc++] = "--include-tag";
	if (options.thin)
		argv[argc++] = "--thin";
	if (options.verbosity >= 3) {
		argv[argc++] = "-v";
		argv[argc++] = "-v";
	}
	if (options.check_self_contained_and_connected)
		argv[argc++] = "--check-self-contained-and-connected";
	if (!options.progress)
		argv[argc++] = "--no-progress";
	if (options.depth) {
		struct strbuf buf = STRBUF_INIT;
		strbuf_addf(&buf, "--depth=%lu", options.depth);
		depth_arg = strbuf_detach(&buf, NULL);
		argv[argc++] = depth_arg;
	}
	argv[argc++] = url.buf;
	argv[argc++] = NULL;

	for (i = 0; i < nr_heads; i++) {
		struct ref *ref = to_fetch[i];
		if (!ref->name || !*ref->name)
			die("cannot fetch by sha1 over smart http");
		packet_buf_write(&preamble, "%s\n", ref->name);
	}
	packet_buf_flush(&preamble);

	memset(&rpc, 0, sizeof(rpc));
	rpc.service_name = "git-upload-pack",
	rpc.argv = argv;
	rpc.stdin_preamble = &preamble;
	rpc.gzip_request = 1;

	err = rpc_service(&rpc, heads);
	if (rpc.result.len)
		write_or_die(1, rpc.result.buf, rpc.result.len);
	strbuf_release(&rpc.result);
	strbuf_release(&preamble);
	free(depth_arg);
	return err;
}

static int fetch(int nr_heads, struct ref **to_fetch)
{
	struct discovery *d = discover_refs("git-upload-pack", 0);
	if (d->proto_git)
		return fetch_git(d, nr_heads, to_fetch);
	else
		return fetch_dumb(nr_heads, to_fetch);
}

static void parse_fetch(struct strbuf *buf)
{
	struct ref **to_fetch = NULL;
	struct ref *list_head = NULL;
	struct ref **list = &list_head;
	int alloc_heads = 0, nr_heads = 0;

	do {
		if (!prefixcmp(buf->buf, "fetch ")) {
			char *p = buf->buf + strlen("fetch ");
			char *name;
			struct ref *ref;
			unsigned char old_sha1[20];

			if (strlen(p) < 40 || get_sha1_hex(p, old_sha1))
				die("protocol error: expected sha/ref, got %s'", p);
			if (p[40] == ' ')
				name = p + 41;
			else if (!p[40])
				name = "";
			else
				die("protocol error: expected sha/ref, got %s'", p);

			ref = alloc_ref(name);
			hashcpy(ref->old_sha1, old_sha1);

			*list = ref;
			list = &ref->next;

			ALLOC_GROW(to_fetch, nr_heads + 1, alloc_heads);
			to_fetch[nr_heads++] = ref;
		}
		else
			die("http transport does not support %s", buf->buf);

		strbuf_reset(buf);
		if (strbuf_getline(buf, stdin, '\n') == EOF)
			return;
		if (!*buf->buf)
			break;
	} while (1);

	if (fetch(nr_heads, to_fetch))
		exit(128); /* error already reported */
	free_refs(list_head);
	free(to_fetch);

	printf("\n");
	fflush(stdout);
	strbuf_reset(buf);
}

static int push_dav(int nr_spec, char **specs)
{
	const char **argv = xmalloc((10 + nr_spec) * sizeof(char*));
	int argc = 0, i;

	argv[argc++] = "http-push";
	argv[argc++] = "--helper-status";
	if (options.dry_run)
		argv[argc++] = "--dry-run";
	if (options.verbosity > 1)
		argv[argc++] = "--verbose";
	argv[argc++] = url.buf;
	for (i = 0; i < nr_spec; i++)
		argv[argc++] = specs[i];
	argv[argc++] = NULL;

	if (run_command_v_opt(argv, RUN_GIT_CMD))
		die("git-%s failed", argv[0]);
	free(argv);
	return 0;
}

static int push_git(struct discovery *heads, int nr_spec, char **specs)
{
	struct rpc_state rpc;
	int i, err;
	struct argv_array args;
	struct string_list_item *cas_option;

	argv_array_init(&args);
	argv_array_pushl(&args, "send-pack", "--stateless-rpc", "--helper-status",
			 NULL);

	if (options.thin)
		argv_array_push(&args, "--thin");
	if (options.dry_run)
		argv_array_push(&args, "--dry-run");
	if (options.verbosity == 0)
		argv_array_push(&args, "--quiet");
	else if (options.verbosity > 1)
		argv_array_push(&args, "--verbose");
	argv_array_push(&args, options.progress ? "--progress" : "--no-progress");
	for_each_string_list_item(cas_option, &cas_options)
		argv_array_push(&args, cas_option->string);
	argv_array_push(&args, url.buf);
	for (i = 0; i < nr_spec; i++)
		argv_array_push(&args, specs[i]);

	memset(&rpc, 0, sizeof(rpc));
	rpc.service_name = "git-receive-pack",
	rpc.argv = args.argv;

	err = rpc_service(&rpc, heads);
	if (rpc.result.len)
		write_or_die(1, rpc.result.buf, rpc.result.len);
	strbuf_release(&rpc.result);
	argv_array_clear(&args);
	return err;
}

static int push(int nr_spec, char **specs)
{
	struct discovery *heads = discover_refs("git-receive-pack", 1);
	int ret;

	if (heads->proto_git)
		ret = push_git(heads, nr_spec, specs);
	else
		ret = push_dav(nr_spec, specs);
	free_discovery(heads);
	return ret;
}

static void parse_push(struct strbuf *buf)
{
	char **specs = NULL;
	int alloc_spec = 0, nr_spec = 0, i, ret;

	do {
		if (!prefixcmp(buf->buf, "push ")) {
			ALLOC_GROW(specs, nr_spec + 1, alloc_spec);
			specs[nr_spec++] = xstrdup(buf->buf + 5);
		}
		else
			die("http transport does not support %s", buf->buf);

		strbuf_reset(buf);
		if (strbuf_getline(buf, stdin, '\n') == EOF)
			goto free_specs;
		if (!*buf->buf)
			break;
	} while (1);

	ret = push(nr_spec, specs);
	printf("\n");
	fflush(stdout);

	if (ret)
		exit(128); /* error already reported */

 free_specs:
	for (i = 0; i < nr_spec; i++)
		free(specs[i]);
	free(specs);
}

int main(int argc, const char **argv)
{
	struct strbuf buf = STRBUF_INIT;
	int nongit;

	git_extract_argv0_path(argv[0]);
	setup_git_directory_gently(&nongit);
	if (argc < 2) {
		fprintf(stderr, "Remote needed\n");
		return 1;
	}

	options.verbosity = 1;
	options.progress = !!isatty(2);
	options.thin = 1;

	remote = remote_get(argv[1]);

	if (argc > 2) {
		end_url_with_slash(&url, argv[2]);
	} else {
		end_url_with_slash(&url, remote->url[0]);
	}

	http_init(remote, url.buf, 0);

	do {
		if (strbuf_getline(&buf, stdin, '\n') == EOF) {
			if (ferror(stdin))
				fprintf(stderr, "Error reading command stream\n");
			else
				fprintf(stderr, "Unexpected end of command stream\n");
			return 1;
		}
		if (buf.len == 0)
			break;
		if (!prefixcmp(buf.buf, "fetch ")) {
			if (nongit)
				die("Fetch attempted without a local repo");
			parse_fetch(&buf);

		} else if (!strcmp(buf.buf, "list") || !prefixcmp(buf.buf, "list ")) {
			int for_push = !!strstr(buf.buf + 4, "for-push");
			output_refs(get_refs(for_push));

		} else if (!prefixcmp(buf.buf, "push ")) {
			parse_push(&buf);

		} else if (!prefixcmp(buf.buf, "option ")) {
			char *name = buf.buf + strlen("option ");
			char *value = strchr(name, ' ');
			int result;

			if (value)
				*value++ = '\0';
			else
				value = "true";

			result = set_option(name, value);
			if (!result)
				printf("ok\n");
			else if (result < 0)
				printf("error invalid value\n");
			else
				printf("unsupported\n");
			fflush(stdout);

		} else if (!strcmp(buf.buf, "capabilities")) {
			printf("fetch\n");
			printf("option\n");
			printf("push\n");
			printf("check-connectivity\n");
			printf("\n");
			fflush(stdout);
		} else {
			fprintf(stderr, "Unknown command '%s'\n", buf.buf);
			return 1;
		}
		strbuf_reset(&buf);
	} while (1);

	http_cleanup();

	return 0;
}<|MERGE_RESOLUTION|>--- conflicted
+++ resolved
@@ -480,13 +480,9 @@
 		struct slot_results results;
 
 		do {
-<<<<<<< HEAD
-			err = probe_rpc(rpc);
+			err = probe_rpc(rpc, &results);
 			if (err == HTTP_REAUTH)
 				credential_fill(&http_auth);
-=======
-			err = probe_rpc(rpc, &results);
->>>>>>> c80d96ca
 		} while (err == HTTP_REAUTH);
 		if (err != HTTP_OK)
 			return -1;
@@ -589,14 +585,9 @@
 	curl_easy_setopt(slot->curl, CURLOPT_WRITEFUNCTION, rpc_in);
 	curl_easy_setopt(slot->curl, CURLOPT_FILE, rpc);
 
-<<<<<<< HEAD
-	err = run_slot(slot);
+	err = run_slot(slot, NULL);
 	if (err == HTTP_REAUTH && !large_request) {
 		credential_fill(&http_auth);
-=======
-	err = run_slot(slot, NULL);
-	if (err == HTTP_REAUTH && !large_request)
->>>>>>> c80d96ca
 		goto retry;
 	}
 	if (err != HTTP_OK)
