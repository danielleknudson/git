#include "builtin.h"
#include "delta.h"
#include "pack.h"
#include "csum-file.h"
#include "blob.h"
#include "commit.h"
#include "tag.h"
#include "tree.h"
#include "progress.h"
#include "fsck.h"
#include "exec_cmd.h"
#include "thread-utils.h"

static const char index_pack_usage[] =
"git index-pack [-v] [-o <index-file>] [--keep | --keep=<msg>] [--verify] [--strict] (<pack-file> | --stdin [--fix-thin] [<pack-file>])";

struct object_entry {
	struct pack_idx_entry idx;
	unsigned long size;
	unsigned int hdr_size;
	enum object_type type;
	enum object_type real_type;
	unsigned delta_depth;
	int base_object_no;
};

union delta_base {
	unsigned char sha1[20];
	off_t offset;
};

struct base_data {
	struct base_data *base;
	struct base_data *child;
	struct object_entry *obj;
	void *data;
	unsigned long size;
	int ref_first, ref_last;
	int ofs_first, ofs_last;
};

#if !defined(NO_PTHREADS) && defined(NO_PREAD)
/* NO_PREAD uses compat/pread.c, which is not thread-safe. Disable threading. */
#define NO_PTHREADS
#endif

struct thread_local {
#ifndef NO_PTHREADS
	pthread_t thread;
#endif
	struct base_data *base_cache;
	size_t base_cache_used;
};

/*
 * Even if sizeof(union delta_base) == 24 on 64-bit archs, we really want
 * to memcmp() only the first 20 bytes.
 */
#define UNION_BASE_SZ	20

#define FLAG_LINK (1u<<20)
#define FLAG_CHECKED (1u<<21)

struct delta_entry {
	union delta_base base;
	int obj_no;
};

static struct object_entry *objects;
static struct delta_entry *deltas;
static struct thread_local nothread_data;
static int nr_objects;
static int nr_deltas;
static int nr_resolved_deltas;
static int nr_threads;

static int from_stdin;
static int strict;
static int verbose;

static struct progress *progress;

/* We always read in 4kB chunks. */
static unsigned char input_buffer[4096];
static unsigned int input_offset, input_len;
static off_t consumed_bytes;
static unsigned deepest_delta;
static git_SHA_CTX input_ctx;
static uint32_t input_crc32;
static int input_fd, output_fd, pack_fd;

#ifndef NO_PTHREADS

static struct thread_local *thread_data;
static int nr_dispatched;
static int threads_active;

static pthread_mutex_t read_mutex;
#define read_lock()		lock_mutex(&read_mutex)
#define read_unlock()		unlock_mutex(&read_mutex)

static pthread_mutex_t counter_mutex;
#define counter_lock()		lock_mutex(&counter_mutex)
#define counter_unlock()	unlock_mutex(&counter_mutex)

static pthread_mutex_t work_mutex;
#define work_lock()		lock_mutex(&work_mutex)
#define work_unlock()		unlock_mutex(&work_mutex)

static pthread_key_t key;

static inline void lock_mutex(pthread_mutex_t *mutex)
{
	if (threads_active)
		pthread_mutex_lock(mutex);
}

static inline void unlock_mutex(pthread_mutex_t *mutex)
{
	if (threads_active)
		pthread_mutex_unlock(mutex);
}

/*
 * Mutex and conditional variable can't be statically-initialized on Windows.
 */
static void init_thread(void)
{
	init_recursive_mutex(&read_mutex);
	pthread_mutex_init(&counter_mutex, NULL);
	pthread_mutex_init(&work_mutex, NULL);
	pthread_key_create(&key, NULL);
	thread_data = xcalloc(nr_threads, sizeof(*thread_data));
	threads_active = 1;
}

static void cleanup_thread(void)
{
	if (!threads_active)
		return;
	threads_active = 0;
	pthread_mutex_destroy(&read_mutex);
	pthread_mutex_destroy(&counter_mutex);
	pthread_mutex_destroy(&work_mutex);
	pthread_key_delete(key);
	free(thread_data);
}

#else

#define read_lock()
#define read_unlock()

#define counter_lock()
#define counter_unlock()

#define work_lock()
#define work_unlock()

#endif


static int mark_link(struct object *obj, int type, void *data)
{
	if (!obj)
		return -1;

	if (type != OBJ_ANY && obj->type != type)
		die(_("object type mismatch at %s"), sha1_to_hex(obj->sha1));

	obj->flags |= FLAG_LINK;
	return 0;
}

/* The content of each linked object must have been checked
   or it must be already present in the object database */
static void check_object(struct object *obj)
{
	if (!obj)
		return;

	if (!(obj->flags & FLAG_LINK))
		return;

	if (!(obj->flags & FLAG_CHECKED)) {
		unsigned long size;
		int type = sha1_object_info(obj->sha1, &size);
		if (type != obj->type || type <= 0)
			die(_("object of unexpected type"));
		obj->flags |= FLAG_CHECKED;
		return;
	}
}

static void check_objects(void)
{
	unsigned i, max;

	max = get_max_object_index();
	for (i = 0; i < max; i++)
		check_object(get_indexed_object(i));
}


/* Discard current buffer used content. */
static void flush(void)
{
	if (input_offset) {
		if (output_fd >= 0)
			write_or_die(output_fd, input_buffer, input_offset);
		git_SHA1_Update(&input_ctx, input_buffer, input_offset);
		memmove(input_buffer, input_buffer + input_offset, input_len);
		input_offset = 0;
	}
}

/*
 * Make sure at least "min" bytes are available in the buffer, and
 * return the pointer to the buffer.
 */
static void *fill(int min)
{
	if (min <= input_len)
		return input_buffer + input_offset;
	if (min > sizeof(input_buffer))
		die(Q_("cannot fill %d byte",
		       "cannot fill %d bytes",
		       min),
		    min);
	flush();
	do {
		ssize_t ret = xread(input_fd, input_buffer + input_len,
				sizeof(input_buffer) - input_len);
		if (ret <= 0) {
			if (!ret)
				die(_("early EOF"));
			die_errno(_("read error on input"));
		}
		input_len += ret;
		if (from_stdin)
			display_throughput(progress, consumed_bytes + input_len);
	} while (input_len < min);
	return input_buffer;
}

static void use(int bytes)
{
	if (bytes > input_len)
		die(_("used more bytes than were available"));
	input_crc32 = crc32(input_crc32, input_buffer + input_offset, bytes);
	input_len -= bytes;
	input_offset += bytes;

	/* make sure off_t is sufficiently large not to wrap */
	if (signed_add_overflows(consumed_bytes, bytes))
		die(_("pack too large for current definition of off_t"));
	consumed_bytes += bytes;
}

static const char *open_pack_file(const char *pack_name)
{
	if (from_stdin) {
		input_fd = 0;
		if (!pack_name) {
			static char tmp_file[PATH_MAX];
			output_fd = odb_mkstemp(tmp_file, sizeof(tmp_file),
						"pack/tmp_pack_XXXXXX");
			pack_name = xstrdup(tmp_file);
		} else
			output_fd = open(pack_name, O_CREAT|O_EXCL|O_RDWR, 0600);
		if (output_fd < 0)
			die_errno(_("unable to create '%s'"), pack_name);
		pack_fd = output_fd;
	} else {
		input_fd = open(pack_name, O_RDONLY);
		if (input_fd < 0)
			die_errno(_("cannot open packfile '%s'"), pack_name);
		output_fd = -1;
		pack_fd = input_fd;
	}
	git_SHA1_Init(&input_ctx);
	return pack_name;
}

static void parse_pack_header(void)
{
	struct pack_header *hdr = fill(sizeof(struct pack_header));

	/* Header consistency check */
	if (hdr->hdr_signature != htonl(PACK_SIGNATURE))
		die(_("pack signature mismatch"));
	if (!pack_version_ok(hdr->hdr_version))
		die("pack version %"PRIu32" unsupported",
			ntohl(hdr->hdr_version));

	nr_objects = ntohl(hdr->hdr_entries);
	use(sizeof(struct pack_header));
}

static NORETURN void bad_object(unsigned long offset, const char *format,
		       ...) __attribute__((format (printf, 2, 3)));

static NORETURN void bad_object(unsigned long offset, const char *format, ...)
{
	va_list params;
	char buf[1024];

	va_start(params, format);
	vsnprintf(buf, sizeof(buf), format, params);
	va_end(params);
	die(_("pack has bad object at offset %lu: %s"), offset, buf);
}

static inline struct thread_local *get_thread_data(void)
{
#ifndef NO_PTHREADS
	if (threads_active)
		return pthread_getspecific(key);
	assert(!threads_active &&
	       "This should only be reached when all threads are gone");
#endif
	return &nothread_data;
}

#ifndef NO_PTHREADS
static void set_thread_data(struct thread_local *data)
{
	if (threads_active)
		pthread_setspecific(key, data);
}
#endif

static struct base_data *alloc_base_data(void)
{
	struct base_data *base = xmalloc(sizeof(struct base_data));
	memset(base, 0, sizeof(*base));
	base->ref_last = -1;
	base->ofs_last = -1;
	return base;
}

static void free_base_data(struct base_data *c)
{
	if (c->data) {
		free(c->data);
		c->data = NULL;
		get_thread_data()->base_cache_used -= c->size;
	}
}

static void prune_base_data(struct base_data *retain)
{
	struct base_data *b;
	struct thread_local *data = get_thread_data();
	for (b = data->base_cache;
	     data->base_cache_used > delta_base_cache_limit && b;
	     b = b->child) {
		if (b->data && b != retain)
			free_base_data(b);
	}
}

static void link_base_data(struct base_data *base, struct base_data *c)
{
	if (base)
		base->child = c;
	else
		get_thread_data()->base_cache = c;

	c->base = base;
	c->child = NULL;
	if (c->data)
		get_thread_data()->base_cache_used += c->size;
	prune_base_data(c);
}

static void unlink_base_data(struct base_data *c)
{
	struct base_data *base = c->base;
	if (base)
		base->child = NULL;
	else
		get_thread_data()->base_cache = NULL;
	free_base_data(c);
}

static void *unpack_entry_data(unsigned long offset, unsigned long size)
{
	int status;
	git_zstream stream;
	void *buf = xmalloc(size);

	memset(&stream, 0, sizeof(stream));
	git_inflate_init(&stream);
	stream.next_out = buf;
	stream.avail_out = size;

	do {
		stream.next_in = fill(1);
		stream.avail_in = input_len;
		status = git_inflate(&stream, 0);
		use(input_len - stream.avail_in);
	} while (status == Z_OK);
	if (stream.total_out != size || status != Z_STREAM_END)
		bad_object(offset, _("inflate returned %d"), status);
	git_inflate_end(&stream);
	return buf;
}

static void *unpack_raw_entry(struct object_entry *obj, union delta_base *delta_base)
{
	unsigned char *p;
	unsigned long size, c;
	off_t base_offset;
	unsigned shift;
	void *data;

	obj->idx.offset = consumed_bytes;
	input_crc32 = crc32(0, NULL, 0);

	p = fill(1);
	c = *p;
	use(1);
	obj->type = (c >> 4) & 7;
	size = (c & 15);
	shift = 4;
	while (c & 0x80) {
		p = fill(1);
		c = *p;
		use(1);
		size += (c & 0x7f) << shift;
		shift += 7;
	}
	obj->size = size;

	switch (obj->type) {
	case OBJ_REF_DELTA:
		hashcpy(delta_base->sha1, fill(20));
		use(20);
		break;
	case OBJ_OFS_DELTA:
		memset(delta_base, 0, sizeof(*delta_base));
		p = fill(1);
		c = *p;
		use(1);
		base_offset = c & 127;
		while (c & 128) {
			base_offset += 1;
			if (!base_offset || MSB(base_offset, 7))
				bad_object(obj->idx.offset, _("offset value overflow for delta base object"));
			p = fill(1);
			c = *p;
			use(1);
			base_offset = (base_offset << 7) + (c & 127);
		}
		delta_base->offset = obj->idx.offset - base_offset;
		if (delta_base->offset <= 0 || delta_base->offset >= obj->idx.offset)
			bad_object(obj->idx.offset, _("delta base offset is out of bound"));
		break;
	case OBJ_COMMIT:
	case OBJ_TREE:
	case OBJ_BLOB:
	case OBJ_TAG:
		break;
	default:
		bad_object(obj->idx.offset, _("unknown object type %d"), obj->type);
	}
	obj->hdr_size = consumed_bytes - obj->idx.offset;

	data = unpack_entry_data(obj->idx.offset, obj->size);
	obj->idx.crc32 = input_crc32;
	return data;
}

static void *get_data_from_pack(struct object_entry *obj)
{
	off_t from = obj[0].idx.offset + obj[0].hdr_size;
	unsigned long len = obj[1].idx.offset - from;
	unsigned char *data, *inbuf;
	git_zstream stream;
	int status;

	data = xmalloc(obj->size);
	inbuf = xmalloc((len < 64*1024) ? len : 64*1024);

	memset(&stream, 0, sizeof(stream));
	git_inflate_init(&stream);
	stream.next_out = data;
	stream.avail_out = obj->size;

	do {
		ssize_t n = (len < 64*1024) ? len : 64*1024;
		n = pread(pack_fd, inbuf, n, from);
		if (n < 0)
			die_errno(_("cannot pread pack file"));
		if (!n)
			die(Q_("premature end of pack file, %lu byte missing",
			       "premature end of pack file, %lu bytes missing",
			       len),
			    len);
		from += n;
		len -= n;
		stream.next_in = inbuf;
		stream.avail_in = n;
		status = git_inflate(&stream, 0);
	} while (len && status == Z_OK && !stream.avail_in);

	/* This has been inflated OK when first encountered, so... */
	if (status != Z_STREAM_END || stream.total_out != obj->size)
		die(_("serious inflate inconsistency"));

	git_inflate_end(&stream);
	free(inbuf);
	return data;
}

static int compare_delta_bases(const union delta_base *base1,
			       const union delta_base *base2,
			       enum object_type type1,
			       enum object_type type2)
{
	int cmp = type1 - type2;
	if (cmp)
		return cmp;
	return memcmp(base1, base2, UNION_BASE_SZ);
}

static int find_delta(const union delta_base *base, enum object_type type)
{
	int first = 0, last = nr_deltas;

        while (first < last) {
                int next = (first + last) / 2;
                struct delta_entry *delta = &deltas[next];
                int cmp;

		cmp = compare_delta_bases(base, &delta->base,
					  type, objects[delta->obj_no].type);
                if (!cmp)
                        return next;
                if (cmp < 0) {
                        last = next;
                        continue;
                }
                first = next+1;
        }
        return -first-1;
}

static void find_delta_children(const union delta_base *base,
				int *first_index, int *last_index,
				enum object_type type)
{
	int first = find_delta(base, type);
	int last = first;
	int end = nr_deltas - 1;

	if (first < 0) {
		*first_index = 0;
		*last_index = -1;
		return;
	}
	while (first > 0 && !memcmp(&deltas[first - 1].base, base, UNION_BASE_SZ))
		--first;
	while (last < end && !memcmp(&deltas[last + 1].base, base, UNION_BASE_SZ))
		++last;
	*first_index = first;
	*last_index = last;
}

static void sha1_object(const void *data, unsigned long size,
			enum object_type type, unsigned char *sha1)
{
	hash_sha1_file(data, size, typename(type), sha1);
	read_lock();
	if (has_sha1_file(sha1)) {
		void *has_data;
		enum object_type has_type;
		unsigned long has_size;
		has_data = read_sha1_file(sha1, &has_type, &has_size);
		read_unlock();
		if (!has_data)
			die(_("cannot read existing object %s"), sha1_to_hex(sha1));
		if (size != has_size || type != has_type ||
		    memcmp(data, has_data, size) != 0)
			die(_("SHA1 COLLISION FOUND WITH %s !"), sha1_to_hex(sha1));
		free(has_data);
	} else
		read_unlock();

	if (strict) {
		read_lock();
		if (type == OBJ_BLOB) {
			struct blob *blob = lookup_blob(sha1);
			if (blob)
				blob->object.flags |= FLAG_CHECKED;
			else
				die(_("invalid blob object %s"), sha1_to_hex(sha1));
		} else {
			struct object *obj;
			int eaten;
			void *buf = (void *) data;

			/*
			 * we do not need to free the memory here, as the
			 * buf is deleted by the caller.
			 */
			obj = parse_object_buffer(sha1, type, size, buf, &eaten);
			if (!obj)
				die(_("invalid %s"), typename(type));
			if (fsck_object(obj, 1, fsck_error_function))
				die(_("Error in object"));
			if (fsck_walk(obj, mark_link, NULL))
				die(_("Not all child objects of %s are reachable"), sha1_to_hex(obj->sha1));

			if (obj->type == OBJ_TREE) {
				struct tree *item = (struct tree *) obj;
				item->buffer = NULL;
			}
			if (obj->type == OBJ_COMMIT) {
				struct commit *commit = (struct commit *) obj;
				commit->buffer = NULL;
			}
			obj->flags |= FLAG_CHECKED;
		}
		read_unlock();
	}
}

static int is_delta_type(enum object_type type)
{
	return (type == OBJ_REF_DELTA || type == OBJ_OFS_DELTA);
}

/*
 * This function is part of find_unresolved_deltas(). There are two
 * walkers going in the opposite ways.
 *
 * The first one in find_unresolved_deltas() traverses down from
 * parent node to children, deflating nodes along the way. However,
 * memory for deflated nodes is limited by delta_base_cache_limit, so
 * at some point parent node's deflated content may be freed.
 *
 * The second walker is this function, which goes from current node up
 * to top parent if necessary to deflate the node. In normal
 * situation, its parent node would be already deflated, so it just
 * needs to apply delta.
 *
 * In the worst case scenario, parent node is no longer deflated because
 * we're running out of delta_base_cache_limit; we need to re-deflate
 * parents, possibly up to the top base.
 *
 * All deflated objects here are subject to be freed if we exceed
 * delta_base_cache_limit, just like in find_unresolved_deltas(), we
 * just need to make sure the last node is not freed.
 */
static void *get_base_data(struct base_data *c)
{
	if (!c->data) {
		struct object_entry *obj = c->obj;
		struct base_data **delta = NULL;
		int delta_nr = 0, delta_alloc = 0;

		while (is_delta_type(c->obj->type) && !c->data) {
			ALLOC_GROW(delta, delta_nr + 1, delta_alloc);
			delta[delta_nr++] = c;
			c = c->base;
		}
		if (!delta_nr) {
			c->data = get_data_from_pack(obj);
			c->size = obj->size;
			get_thread_data()->base_cache_used += c->size;
			prune_base_data(c);
		}
		for (; delta_nr > 0; delta_nr--) {
			void *base, *raw;
			c = delta[delta_nr - 1];
			obj = c->obj;
			base = get_base_data(c->base);
			raw = get_data_from_pack(obj);
			c->data = patch_delta(
				base, c->base->size,
				raw, obj->size,
				&c->size);
			free(raw);
			if (!c->data)
<<<<<<< HEAD
				bad_object(obj->idx.offset, _("failed to apply delta"));
			base_cache_used += c->size;
=======
				bad_object(obj->idx.offset, "failed to apply delta");
			get_thread_data()->base_cache_used += c->size;
>>>>>>> b038a610
			prune_base_data(c);
		}
		free(delta);
	}
	return c->data;
}

static void resolve_delta(struct object_entry *delta_obj,
			  struct base_data *base, struct base_data *result)
{
	void *base_data, *delta_data;

	delta_obj->real_type = base->obj->real_type;
	delta_obj->delta_depth = base->obj->delta_depth + 1;
	if (deepest_delta < delta_obj->delta_depth)
		deepest_delta = delta_obj->delta_depth;
	delta_obj->base_object_no = base->obj - objects;
	delta_data = get_data_from_pack(delta_obj);
	base_data = get_base_data(base);
	result->obj = delta_obj;
	result->data = patch_delta(base_data, base->size,
				   delta_data, delta_obj->size, &result->size);
	free(delta_data);
	if (!result->data)
		bad_object(delta_obj->idx.offset, _("failed to apply delta"));
	sha1_object(result->data, result->size, delta_obj->real_type,
		    delta_obj->idx.sha1);
	counter_lock();
	nr_resolved_deltas++;
	counter_unlock();
}

static struct base_data *find_unresolved_deltas_1(struct base_data *base,
						  struct base_data *prev_base)
{
	if (base->ref_last == -1 && base->ofs_last == -1) {
		union delta_base base_spec;

		hashcpy(base_spec.sha1, base->obj->idx.sha1);
		find_delta_children(&base_spec,
				    &base->ref_first, &base->ref_last, OBJ_REF_DELTA);

		memset(&base_spec, 0, sizeof(base_spec));
		base_spec.offset = base->obj->idx.offset;
		find_delta_children(&base_spec,
				    &base->ofs_first, &base->ofs_last, OBJ_OFS_DELTA);

		if (base->ref_last == -1 && base->ofs_last == -1) {
			free(base->data);
			return NULL;
		}

		link_base_data(prev_base, base);
	}

	if (base->ref_first <= base->ref_last) {
		struct object_entry *child = objects + deltas[base->ref_first].obj_no;
		struct base_data *result = alloc_base_data();

		assert(child->real_type == OBJ_REF_DELTA);
		resolve_delta(child, base, result);
		if (base->ref_first == base->ref_last && base->ofs_last == -1)
			free_base_data(base);

		base->ref_first++;
		return result;
	}

	if (base->ofs_first <= base->ofs_last) {
		struct object_entry *child = objects + deltas[base->ofs_first].obj_no;
		struct base_data *result = alloc_base_data();

		assert(child->real_type == OBJ_OFS_DELTA);
		resolve_delta(child, base, result);
		if (base->ofs_first == base->ofs_last)
			free_base_data(base);

		base->ofs_first++;
		return result;
	}

	unlink_base_data(base);
	return NULL;
}

static void find_unresolved_deltas(struct base_data *base)
{
	struct base_data *new_base, *prev_base = NULL;
	for (;;) {
		new_base = find_unresolved_deltas_1(base, prev_base);

		if (new_base) {
			prev_base = base;
			base = new_base;
		} else {
			free(base);
			base = prev_base;
			if (!base)
				return;
			prev_base = base->base;
		}
	}
}

static int compare_delta_entry(const void *a, const void *b)
{
	const struct delta_entry *delta_a = a;
	const struct delta_entry *delta_b = b;

	/* group by type (ref vs ofs) and then by value (sha-1 or offset) */
	return compare_delta_bases(&delta_a->base, &delta_b->base,
				   objects[delta_a->obj_no].type,
				   objects[delta_b->obj_no].type);
}

static void resolve_base(struct object_entry *obj)
{
	struct base_data *base_obj = alloc_base_data();
	base_obj->obj = obj;
	base_obj->data = NULL;
	find_unresolved_deltas(base_obj);
}

#ifndef NO_PTHREADS
static void *threaded_second_pass(void *data)
{
	set_thread_data(data);
	for (;;) {
		int i;
		work_lock();
		display_progress(progress, nr_resolved_deltas);
		while (nr_dispatched < nr_objects &&
		       is_delta_type(objects[nr_dispatched].type))
			nr_dispatched++;
		if (nr_dispatched >= nr_objects) {
			work_unlock();
			break;
		}
		i = nr_dispatched++;
		work_unlock();

		resolve_base(&objects[i]);
	}
	return NULL;
}
#endif

/*
 * First pass:
 * - find locations of all objects;
 * - calculate SHA1 of all non-delta objects;
 * - remember base (SHA1 or offset) for all deltas.
 */
static void parse_pack_objects(unsigned char *sha1)
{
	int i;
	struct delta_entry *delta = deltas;
	struct stat st;

	if (verbose)
		progress = start_progress(
				from_stdin ? _("Receiving objects") : _("Indexing objects"),
				nr_objects);
	for (i = 0; i < nr_objects; i++) {
		struct object_entry *obj = &objects[i];
		void *data = unpack_raw_entry(obj, &delta->base);
		obj->real_type = obj->type;
		if (is_delta_type(obj->type)) {
			nr_deltas++;
			delta->obj_no = i;
			delta++;
		} else
			sha1_object(data, obj->size, obj->type, obj->idx.sha1);
		free(data);
		display_progress(progress, i+1);
	}
	objects[i].idx.offset = consumed_bytes;
	stop_progress(&progress);

	/* Check pack integrity */
	flush();
	git_SHA1_Final(sha1, &input_ctx);
	if (hashcmp(fill(20), sha1))
		die(_("pack is corrupted (SHA1 mismatch)"));
	use(20);

	/* If input_fd is a file, we should have reached its end now. */
	if (fstat(input_fd, &st))
		die_errno(_("cannot fstat packfile"));
	if (S_ISREG(st.st_mode) &&
			lseek(input_fd, 0, SEEK_CUR) - input_len != st.st_size)
<<<<<<< HEAD
		die(_("pack has junk at the end"));
=======
		die("pack has junk at the end");
}

/*
 * Second pass:
 * - for all non-delta objects, look if it is used as a base for
 *   deltas;
 * - if used as a base, uncompress the object and apply all deltas,
 *   recursively checking if the resulting object is used as a base
 *   for some more deltas.
 */
static void resolve_deltas(void)
{
	int i;
>>>>>>> b038a610

	if (!nr_deltas)
		return;

	/* Sort deltas by base SHA1/offset for fast searching */
	qsort(deltas, nr_deltas, sizeof(struct delta_entry),
	      compare_delta_entry);

	if (verbose)
<<<<<<< HEAD
		progress = start_progress(_("Resolving deltas"), nr_deltas);
=======
		progress = start_progress("Resolving deltas", nr_deltas);

#ifndef NO_PTHREADS
	nr_dispatched = 0;
	if (nr_threads > 1 || getenv("GIT_FORCE_THREADS")) {
		init_thread();
		for (i = 0; i < nr_threads; i++) {
			int ret = pthread_create(&thread_data[i].thread, NULL,
						 threaded_second_pass, thread_data + i);
			if (ret)
				die("unable to create thread: %s", strerror(ret));
		}
		for (i = 0; i < nr_threads; i++)
			pthread_join(thread_data[i].thread, NULL);
		cleanup_thread();
		return;
	}
#endif

>>>>>>> b038a610
	for (i = 0; i < nr_objects; i++) {
		struct object_entry *obj = &objects[i];

		if (is_delta_type(obj->type))
			continue;
		resolve_base(obj);
		display_progress(progress, nr_resolved_deltas);
	}
}

/*
 * Third pass:
 * - append objects to convert thin pack to full pack if required
 * - write the final 20-byte SHA-1
 */
static void fix_unresolved_deltas(struct sha1file *f, int nr_unresolved);
static void conclude_pack(int fix_thin_pack, const char *curr_pack, unsigned char *pack_sha1)
{
	if (nr_deltas == nr_resolved_deltas) {
		stop_progress(&progress);
		/* Flush remaining pack final 20-byte SHA1. */
		flush();
		return;
	}

	if (fix_thin_pack) {
		struct sha1file *f;
		unsigned char read_sha1[20], tail_sha1[20];
		char msg[48];
		int nr_unresolved = nr_deltas - nr_resolved_deltas;
		int nr_objects_initial = nr_objects;
		if (nr_unresolved <= 0)
			die("confusion beyond insanity");
		objects = xrealloc(objects,
				   (nr_objects + nr_unresolved + 1)
				   * sizeof(*objects));
		f = sha1fd(output_fd, curr_pack);
		fix_unresolved_deltas(f, nr_unresolved);
		sprintf(msg, "completed with %d local objects",
			nr_objects - nr_objects_initial);
		stop_progress_msg(&progress, msg);
		sha1close(f, tail_sha1, 0);
		hashcpy(read_sha1, pack_sha1);
		fixup_pack_header_footer(output_fd, pack_sha1,
					 curr_pack, nr_objects,
					 read_sha1, consumed_bytes-20);
		if (hashcmp(read_sha1, tail_sha1) != 0)
			die("Unexpected tail checksum for %s "
			    "(disk corruption?)", curr_pack);
	}
	if (nr_deltas != nr_resolved_deltas)
		die("pack has %d unresolved deltas",
		    nr_deltas - nr_resolved_deltas);
}

static int write_compressed(struct sha1file *f, void *in, unsigned int size)
{
	git_zstream stream;
	int status;
	unsigned char outbuf[4096];

	memset(&stream, 0, sizeof(stream));
	git_deflate_init(&stream, zlib_compression_level);
	stream.next_in = in;
	stream.avail_in = size;

	do {
		stream.next_out = outbuf;
		stream.avail_out = sizeof(outbuf);
		status = git_deflate(&stream, Z_FINISH);
		sha1write(f, outbuf, sizeof(outbuf) - stream.avail_out);
	} while (status == Z_OK);

	if (status != Z_STREAM_END)
		die(_("unable to deflate appended object (%d)"), status);
	size = stream.total_out;
	git_deflate_end(&stream);
	return size;
}

static struct object_entry *append_obj_to_pack(struct sha1file *f,
			       const unsigned char *sha1, void *buf,
			       unsigned long size, enum object_type type)
{
	struct object_entry *obj = &objects[nr_objects++];
	unsigned char header[10];
	unsigned long s = size;
	int n = 0;
	unsigned char c = (type << 4) | (s & 15);
	s >>= 4;
	while (s) {
		header[n++] = c | 0x80;
		c = s & 0x7f;
		s >>= 7;
	}
	header[n++] = c;
	crc32_begin(f);
	sha1write(f, header, n);
	obj[0].size = size;
	obj[0].hdr_size = n;
	obj[0].type = type;
	obj[0].real_type = type;
	obj[1].idx.offset = obj[0].idx.offset + n;
	obj[1].idx.offset += write_compressed(f, buf, size);
	obj[0].idx.crc32 = crc32_end(f);
	sha1flush(f);
	hashcpy(obj->idx.sha1, sha1);
	return obj;
}

static int delta_pos_compare(const void *_a, const void *_b)
{
	struct delta_entry *a = *(struct delta_entry **)_a;
	struct delta_entry *b = *(struct delta_entry **)_b;
	return a->obj_no - b->obj_no;
}

static void fix_unresolved_deltas(struct sha1file *f, int nr_unresolved)
{
	struct delta_entry **sorted_by_pos;
	int i, n = 0;

	/*
	 * Since many unresolved deltas may well be themselves base objects
	 * for more unresolved deltas, we really want to include the
	 * smallest number of base objects that would cover as much delta
	 * as possible by picking the
	 * trunc deltas first, allowing for other deltas to resolve without
	 * additional base objects.  Since most base objects are to be found
	 * before deltas depending on them, a good heuristic is to start
	 * resolving deltas in the same order as their position in the pack.
	 */
	sorted_by_pos = xmalloc(nr_unresolved * sizeof(*sorted_by_pos));
	for (i = 0; i < nr_deltas; i++) {
		if (objects[deltas[i].obj_no].real_type != OBJ_REF_DELTA)
			continue;
		sorted_by_pos[n++] = &deltas[i];
	}
	qsort(sorted_by_pos, n, sizeof(*sorted_by_pos), delta_pos_compare);

	for (i = 0; i < n; i++) {
		struct delta_entry *d = sorted_by_pos[i];
		enum object_type type;
		struct base_data *base_obj = alloc_base_data();

		if (objects[d->obj_no].real_type != OBJ_REF_DELTA)
			continue;
		base_obj->data = read_sha1_file(d->base.sha1, &type, &base_obj->size);
		if (!base_obj->data)
			continue;

		if (check_sha1_signature(d->base.sha1, base_obj->data,
				base_obj->size, typename(type)))
			die(_("local object %s is corrupt"), sha1_to_hex(d->base.sha1));
		base_obj->obj = append_obj_to_pack(f, d->base.sha1,
					base_obj->data, base_obj->size, type);
		find_unresolved_deltas(base_obj);
		display_progress(progress, nr_resolved_deltas);
	}
	free(sorted_by_pos);
}

static void final(const char *final_pack_name, const char *curr_pack_name,
		  const char *final_index_name, const char *curr_index_name,
		  const char *keep_name, const char *keep_msg,
		  unsigned char *sha1)
{
	const char *report = "pack";
	char name[PATH_MAX];
	int err;

	if (!from_stdin) {
		close(input_fd);
	} else {
		fsync_or_die(output_fd, curr_pack_name);
		err = close(output_fd);
		if (err)
			die_errno(_("error while closing pack file"));
	}

	if (keep_msg) {
		int keep_fd, keep_msg_len = strlen(keep_msg);

		if (!keep_name)
			keep_fd = odb_pack_keep(name, sizeof(name), sha1);
		else
			keep_fd = open(keep_name, O_RDWR|O_CREAT|O_EXCL, 0600);

		if (keep_fd < 0) {
			if (errno != EEXIST)
				die_errno(_("cannot write keep file '%s'"),
					  keep_name);
		} else {
			if (keep_msg_len > 0) {
				write_or_die(keep_fd, keep_msg, keep_msg_len);
				write_or_die(keep_fd, "\n", 1);
			}
			if (close(keep_fd) != 0)
				die_errno(_("cannot close written keep file '%s'"),
				    keep_name);
			report = "keep";
		}
	}

	if (final_pack_name != curr_pack_name) {
		if (!final_pack_name) {
			snprintf(name, sizeof(name), "%s/pack/pack-%s.pack",
				 get_object_directory(), sha1_to_hex(sha1));
			final_pack_name = name;
		}
		if (move_temp_to_file(curr_pack_name, final_pack_name))
			die(_("cannot store pack file"));
	} else if (from_stdin)
		chmod(final_pack_name, 0444);

	if (final_index_name != curr_index_name) {
		if (!final_index_name) {
			snprintf(name, sizeof(name), "%s/pack/pack-%s.idx",
				 get_object_directory(), sha1_to_hex(sha1));
			final_index_name = name;
		}
		if (move_temp_to_file(curr_index_name, final_index_name))
			die(_("cannot store index file"));
	} else
		chmod(final_index_name, 0444);

	if (!from_stdin) {
		printf("%s\n", sha1_to_hex(sha1));
	} else {
		char buf[48];
		int len = snprintf(buf, sizeof(buf), "%s\t%s\n",
				   report, sha1_to_hex(sha1));
		write_or_die(1, buf, len);

		/*
		 * Let's just mimic git-unpack-objects here and write
		 * the last part of the input buffer to stdout.
		 */
		while (input_len) {
			err = xwrite(1, input_buffer + input_offset, input_len);
			if (err <= 0)
				break;
			input_len -= err;
			input_offset += err;
		}
	}
}

static int git_index_pack_config(const char *k, const char *v, void *cb)
{
	struct pack_idx_option *opts = cb;

	if (!strcmp(k, "pack.indexversion")) {
		opts->version = git_config_int(k, v);
		if (opts->version > 2)
			die("bad pack.indexversion=%"PRIu32, opts->version);
		return 0;
	}
	if (!strcmp(k, "pack.threads")) {
		nr_threads = git_config_int(k, v);
		if (nr_threads < 0)
			die("invalid number of threads specified (%d)",
			    nr_threads);
#ifdef NO_PTHREADS
		if (nr_threads != 1)
			warning("no threads support, ignoring %s", k);
		nr_threads = 1;
#endif
		return 0;
	}
	return git_default_config(k, v, cb);
}

static int cmp_uint32(const void *a_, const void *b_)
{
	uint32_t a = *((uint32_t *)a_);
	uint32_t b = *((uint32_t *)b_);

	return (a < b) ? -1 : (a != b);
}

static void read_v2_anomalous_offsets(struct packed_git *p,
				      struct pack_idx_option *opts)
{
	const uint32_t *idx1, *idx2;
	uint32_t i;

	/* The address of the 4-byte offset table */
	idx1 = (((const uint32_t *)p->index_data)
		+ 2 /* 8-byte header */
		+ 256 /* fan out */
		+ 5 * p->num_objects /* 20-byte SHA-1 table */
		+ p->num_objects /* CRC32 table */
		);

	/* The address of the 8-byte offset table */
	idx2 = idx1 + p->num_objects;

	for (i = 0; i < p->num_objects; i++) {
		uint32_t off = ntohl(idx1[i]);
		if (!(off & 0x80000000))
			continue;
		off = off & 0x7fffffff;
		if (idx2[off * 2])
			continue;
		/*
		 * The real offset is ntohl(idx2[off * 2]) in high 4
		 * octets, and ntohl(idx2[off * 2 + 1]) in low 4
		 * octets.  But idx2[off * 2] is Zero!!!
		 */
		ALLOC_GROW(opts->anomaly, opts->anomaly_nr + 1, opts->anomaly_alloc);
		opts->anomaly[opts->anomaly_nr++] = ntohl(idx2[off * 2 + 1]);
	}

	if (1 < opts->anomaly_nr)
		qsort(opts->anomaly, opts->anomaly_nr, sizeof(uint32_t), cmp_uint32);
}

static void read_idx_option(struct pack_idx_option *opts, const char *pack_name)
{
	struct packed_git *p = add_packed_git(pack_name, strlen(pack_name), 1);

	if (!p)
		die(_("Cannot open existing pack file '%s'"), pack_name);
	if (open_pack_index(p))
		die(_("Cannot open existing pack idx file for '%s'"), pack_name);

	/* Read the attributes from the existing idx file */
	opts->version = p->index_version;

	if (opts->version == 2)
		read_v2_anomalous_offsets(p, opts);

	/*
	 * Get rid of the idx file as we do not need it anymore.
	 * NEEDSWORK: extract this bit from free_pack_by_name() in
	 * sha1_file.c, perhaps?  It shouldn't matter very much as we
	 * know we haven't installed this pack (hence we never have
	 * read anything from it).
	 */
	close_pack_index(p);
	free(p);
}

static void show_pack_info(int stat_only)
{
	int i, baseobjects = nr_objects - nr_deltas;
	unsigned long *chain_histogram = NULL;

	if (deepest_delta)
		chain_histogram = xcalloc(deepest_delta, sizeof(unsigned long));

	for (i = 0; i < nr_objects; i++) {
		struct object_entry *obj = &objects[i];

		if (is_delta_type(obj->type))
			chain_histogram[obj->delta_depth - 1]++;
		if (stat_only)
			continue;
		printf("%s %-6s %lu %lu %"PRIuMAX,
		       sha1_to_hex(obj->idx.sha1),
		       typename(obj->real_type), obj->size,
		       (unsigned long)(obj[1].idx.offset - obj->idx.offset),
		       (uintmax_t)obj->idx.offset);
		if (is_delta_type(obj->type)) {
			struct object_entry *bobj = &objects[obj->base_object_no];
			printf(" %u %s", obj->delta_depth, sha1_to_hex(bobj->idx.sha1));
		}
		putchar('\n');
	}

	if (baseobjects)
		printf_ln(Q_("non delta: %d object",
			     "non delta: %d objects",
			     baseobjects),
			  baseobjects);
	for (i = 0; i < deepest_delta; i++) {
		if (!chain_histogram[i])
			continue;
		printf_ln(Q_("chain length = %d: %lu object",
			     "chain length = %d: %lu objects",
			     chain_histogram[i]),
			  i + 1,
			  chain_histogram[i]);
	}
}

int cmd_index_pack(int argc, const char **argv, const char *prefix)
{
	int i, fix_thin_pack = 0, verify = 0, stat_only = 0, stat = 0;
	const char *curr_pack, *curr_index;
	const char *index_name = NULL, *pack_name = NULL;
	const char *keep_name = NULL, *keep_msg = NULL;
	char *index_name_buf = NULL, *keep_name_buf = NULL;
	struct pack_idx_entry **idx_objects;
	struct pack_idx_option opts;
	unsigned char pack_sha1[20];

	if (argc == 2 && !strcmp(argv[1], "-h"))
		usage(index_pack_usage);

	read_replace_refs = 0;

	reset_pack_idx_option(&opts);
	git_config(git_index_pack_config, &opts);
	if (prefix && chdir(prefix))
		die(_("Cannot come back to cwd"));

	for (i = 1; i < argc; i++) {
		const char *arg = argv[i];

		if (*arg == '-') {
			if (!strcmp(arg, "--stdin")) {
				from_stdin = 1;
			} else if (!strcmp(arg, "--fix-thin")) {
				fix_thin_pack = 1;
			} else if (!strcmp(arg, "--strict")) {
				strict = 1;
			} else if (!strcmp(arg, "--verify")) {
				verify = 1;
			} else if (!strcmp(arg, "--verify-stat")) {
				verify = 1;
				stat = 1;
			} else if (!strcmp(arg, "--verify-stat-only")) {
				verify = 1;
				stat = 1;
				stat_only = 1;
			} else if (!strcmp(arg, "--keep")) {
				keep_msg = "";
			} else if (!prefixcmp(arg, "--keep=")) {
				keep_msg = arg + 7;
			} else if (!prefixcmp(arg, "--threads=")) {
				char *end;
				nr_threads = strtoul(arg+10, &end, 0);
				if (!arg[10] || *end || nr_threads < 0)
					usage(index_pack_usage);
#ifdef NO_PTHREADS
				if (nr_threads != 1)
					warning("no threads support, "
						"ignoring %s", arg);
				nr_threads = 1;
#endif
			} else if (!prefixcmp(arg, "--pack_header=")) {
				struct pack_header *hdr;
				char *c;

				hdr = (struct pack_header *)input_buffer;
				hdr->hdr_signature = htonl(PACK_SIGNATURE);
				hdr->hdr_version = htonl(strtoul(arg + 14, &c, 10));
				if (*c != ',')
					die(_("bad %s"), arg);
				hdr->hdr_entries = htonl(strtoul(c + 1, &c, 10));
				if (*c)
					die(_("bad %s"), arg);
				input_len = sizeof(*hdr);
			} else if (!strcmp(arg, "-v")) {
				verbose = 1;
			} else if (!strcmp(arg, "-o")) {
				if (index_name || (i+1) >= argc)
					usage(index_pack_usage);
				index_name = argv[++i];
			} else if (!prefixcmp(arg, "--index-version=")) {
				char *c;
				opts.version = strtoul(arg + 16, &c, 10);
				if (opts.version > 2)
					die(_("bad %s"), arg);
				if (*c == ',')
					opts.off32_limit = strtoul(c+1, &c, 0);
				if (*c || opts.off32_limit & 0x80000000)
					die(_("bad %s"), arg);
			} else
				usage(index_pack_usage);
			continue;
		}

		if (pack_name)
			usage(index_pack_usage);
		pack_name = arg;
	}

	if (!pack_name && !from_stdin)
		usage(index_pack_usage);
	if (fix_thin_pack && !from_stdin)
		die(_("--fix-thin cannot be used without --stdin"));
	if (!index_name && pack_name) {
		int len = strlen(pack_name);
		if (!has_extension(pack_name, ".pack"))
			die(_("packfile name '%s' does not end with '.pack'"),
			    pack_name);
		index_name_buf = xmalloc(len);
		memcpy(index_name_buf, pack_name, len - 5);
		strcpy(index_name_buf + len - 5, ".idx");
		index_name = index_name_buf;
	}
	if (keep_msg && !keep_name && pack_name) {
		int len = strlen(pack_name);
		if (!has_extension(pack_name, ".pack"))
			die(_("packfile name '%s' does not end with '.pack'"),
			    pack_name);
		keep_name_buf = xmalloc(len);
		memcpy(keep_name_buf, pack_name, len - 5);
		strcpy(keep_name_buf + len - 5, ".keep");
		keep_name = keep_name_buf;
	}
	if (verify) {
		if (!index_name)
			die(_("--verify with no packfile name given"));
		read_idx_option(&opts, index_name);
		opts.flags |= WRITE_IDX_VERIFY | WRITE_IDX_STRICT;
	}
	if (strict)
		opts.flags |= WRITE_IDX_STRICT;

#ifndef NO_PTHREADS
	if (!nr_threads) {
		nr_threads = online_cpus();
		/* An experiment showed that more threads does not mean faster */
		if (nr_threads > 3)
			nr_threads = 3;
	}
#endif

	curr_pack = open_pack_file(pack_name);
	parse_pack_header();
	objects = xcalloc(nr_objects + 1, sizeof(struct object_entry));
	deltas = xcalloc(nr_objects, sizeof(struct delta_entry));
	parse_pack_objects(pack_sha1);
<<<<<<< HEAD
	if (nr_deltas == nr_resolved_deltas) {
		stop_progress(&progress);
		/* Flush remaining pack final 20-byte SHA1. */
		flush();
	} else {
		if (fix_thin_pack) {
			struct sha1file *f;
			unsigned char read_sha1[20], tail_sha1[20];
			char msg[48];
			int nr_unresolved = nr_deltas - nr_resolved_deltas;
			int nr_objects_initial = nr_objects;
			if (nr_unresolved <= 0)
				die(_("confusion beyond insanity"));
			objects = xrealloc(objects,
					   (nr_objects + nr_unresolved + 1)
					   * sizeof(*objects));
			f = sha1fd(output_fd, curr_pack);
			fix_unresolved_deltas(f, nr_unresolved);
			sprintf(msg, "completed with %d local objects",
				nr_objects - nr_objects_initial);
			stop_progress_msg(&progress, msg);
			sha1close(f, tail_sha1, 0);
			hashcpy(read_sha1, pack_sha1);
			fixup_pack_header_footer(output_fd, pack_sha1,
						 curr_pack, nr_objects,
						 read_sha1, consumed_bytes-20);
			if (hashcmp(read_sha1, tail_sha1) != 0)
				die("Unexpected tail checksum for %s "
				    "(disk corruption?)", curr_pack);
		}
		if (nr_deltas != nr_resolved_deltas)
			die(Q_("pack has %d unresolved delta",
			       "pack has %d unresolved deltas",
			       nr_deltas - nr_resolved_deltas),
			    nr_deltas - nr_resolved_deltas);
	}
=======
	resolve_deltas();
	conclude_pack(fix_thin_pack, curr_pack, pack_sha1);
>>>>>>> b038a610
	free(deltas);
	if (strict)
		check_objects();

	if (stat)
		show_pack_info(stat_only);

	idx_objects = xmalloc((nr_objects) * sizeof(struct pack_idx_entry *));
	for (i = 0; i < nr_objects; i++)
		idx_objects[i] = &objects[i].idx;
	curr_index = write_idx_file(index_name, idx_objects, nr_objects, &opts, pack_sha1);
	free(idx_objects);

	if (!verify)
		final(pack_name, curr_pack,
		      index_name, curr_index,
		      keep_name, keep_msg,
		      pack_sha1);
	else
		close(input_fd);
	free(objects);
	free(index_name_buf);
	free(keep_name_buf);
	if (pack_name == NULL)
		free((void *) curr_pack);
	if (index_name == NULL)
		free((void *) curr_index);

	return 0;
}<|MERGE_RESOLUTION|>--- conflicted
+++ resolved
@@ -684,13 +684,8 @@
 				&c->size);
 			free(raw);
 			if (!c->data)
-<<<<<<< HEAD
 				bad_object(obj->idx.offset, _("failed to apply delta"));
-			base_cache_used += c->size;
-=======
-				bad_object(obj->idx.offset, "failed to apply delta");
 			get_thread_data()->base_cache_used += c->size;
->>>>>>> b038a610
 			prune_base_data(c);
 		}
 		free(delta);
@@ -882,10 +877,7 @@
 		die_errno(_("cannot fstat packfile"));
 	if (S_ISREG(st.st_mode) &&
 			lseek(input_fd, 0, SEEK_CUR) - input_len != st.st_size)
-<<<<<<< HEAD
 		die(_("pack has junk at the end"));
-=======
-		die("pack has junk at the end");
 }
 
 /*
@@ -899,7 +891,6 @@
 static void resolve_deltas(void)
 {
 	int i;
->>>>>>> b038a610
 
 	if (!nr_deltas)
 		return;
@@ -909,10 +900,7 @@
 	      compare_delta_entry);
 
 	if (verbose)
-<<<<<<< HEAD
 		progress = start_progress(_("Resolving deltas"), nr_deltas);
-=======
-		progress = start_progress("Resolving deltas", nr_deltas);
 
 #ifndef NO_PTHREADS
 	nr_dispatched = 0;
@@ -931,7 +919,6 @@
 	}
 #endif
 
->>>>>>> b038a610
 	for (i = 0; i < nr_objects; i++) {
 		struct object_entry *obj = &objects[i];
 
@@ -964,7 +951,7 @@
 		int nr_unresolved = nr_deltas - nr_resolved_deltas;
 		int nr_objects_initial = nr_objects;
 		if (nr_unresolved <= 0)
-			die("confusion beyond insanity");
+			die(_("confusion beyond insanity"));
 		objects = xrealloc(objects,
 				   (nr_objects + nr_unresolved + 1)
 				   * sizeof(*objects));
@@ -983,7 +970,9 @@
 			    "(disk corruption?)", curr_pack);
 	}
 	if (nr_deltas != nr_resolved_deltas)
-		die("pack has %d unresolved deltas",
+		die(Q_("pack has %d unresolved delta",
+		       "pack has %d unresolved deltas",
+		       nr_deltas - nr_resolved_deltas),
 		    nr_deltas - nr_resolved_deltas);
 }
 
@@ -1459,47 +1448,8 @@
 	objects = xcalloc(nr_objects + 1, sizeof(struct object_entry));
 	deltas = xcalloc(nr_objects, sizeof(struct delta_entry));
 	parse_pack_objects(pack_sha1);
-<<<<<<< HEAD
-	if (nr_deltas == nr_resolved_deltas) {
-		stop_progress(&progress);
-		/* Flush remaining pack final 20-byte SHA1. */
-		flush();
-	} else {
-		if (fix_thin_pack) {
-			struct sha1file *f;
-			unsigned char read_sha1[20], tail_sha1[20];
-			char msg[48];
-			int nr_unresolved = nr_deltas - nr_resolved_deltas;
-			int nr_objects_initial = nr_objects;
-			if (nr_unresolved <= 0)
-				die(_("confusion beyond insanity"));
-			objects = xrealloc(objects,
-					   (nr_objects + nr_unresolved + 1)
-					   * sizeof(*objects));
-			f = sha1fd(output_fd, curr_pack);
-			fix_unresolved_deltas(f, nr_unresolved);
-			sprintf(msg, "completed with %d local objects",
-				nr_objects - nr_objects_initial);
-			stop_progress_msg(&progress, msg);
-			sha1close(f, tail_sha1, 0);
-			hashcpy(read_sha1, pack_sha1);
-			fixup_pack_header_footer(output_fd, pack_sha1,
-						 curr_pack, nr_objects,
-						 read_sha1, consumed_bytes-20);
-			if (hashcmp(read_sha1, tail_sha1) != 0)
-				die("Unexpected tail checksum for %s "
-				    "(disk corruption?)", curr_pack);
-		}
-		if (nr_deltas != nr_resolved_deltas)
-			die(Q_("pack has %d unresolved delta",
-			       "pack has %d unresolved deltas",
-			       nr_deltas - nr_resolved_deltas),
-			    nr_deltas - nr_resolved_deltas);
-	}
-=======
 	resolve_deltas();
 	conclude_pack(fix_thin_pack, curr_pack, pack_sha1);
->>>>>>> b038a610
 	free(deltas);
 	if (strict)
 		check_objects();
