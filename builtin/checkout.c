--- conflicted
+++ resolved
@@ -552,7 +552,7 @@
 		if (!opts->quiet) {
 			if (old->path && advice_detached_head)
 				detach_advice(old->path, new->name);
-			describe_detached_head("HEAD is now at", new->commit);
+			describe_detached_head(_("HEAD is now at"), new->commit);
 		}
 	} else if (new->path) {	/* Switch branches. */
 		create_symref("HEAD", new->path, msg.buf);
@@ -578,17 +578,6 @@
 			if (!file_exists(ref_file) && file_exists(log_file))
 				remove_path(log_file);
 		}
-<<<<<<< HEAD
-=======
-	} else if (strcmp(new->name, "HEAD")) {
-		update_ref(msg.buf, "HEAD", new->commit->object.sha1, NULL,
-			   REF_NODEREF, DIE_ON_ERR);
-		if (!opts->quiet) {
-			if (old->path && advice_detached_head)
-				detach_advice(old->path, new->name);
-			describe_detached_head(_("HEAD is now at"), new->commit);
-		}
->>>>>>> ab8b53bb
 	}
 	remove_branch_state();
 	strbuf_release(&msg);
@@ -695,13 +684,13 @@
 
 	init_revisions(&revs, NULL);
 	if (setup_revisions(args.argc - 1, args.argv, &revs, NULL) != 1)
-		die("internal error: only -- alone should have been left");
+		die(_("internal error: only -- alone should have been left"));
 	if (prepare_revision_walk(&revs))
-		die("internal error in revision walk");
+		die(_("internal error in revision walk"));
 	if (!(commit->object.flags & UNINTERESTING))
 		suggest_reattach(commit, &revs);
 	else
-		describe_detached_head("Previous HEAD position was", commit);
+		describe_detached_head(_("Previous HEAD position was"), commit);
 
 	clear_commit_marks(commit, -1);
 	for_each_ref(clear_commit_marks_from_one_ref, NULL);
@@ -735,11 +724,7 @@
 		return ret;
 
 	if (!opts->quiet && !old.path && old.commit && new->commit != old.commit)
-<<<<<<< HEAD
 		orphaned_commit_warning(old.commit);
-=======
-		describe_detached_head(_("Previous HEAD position was"), old.commit);
->>>>>>> ab8b53bb
 
 	update_refs_for_switch(opts, &old, new);
 
@@ -858,7 +843,7 @@
 
 	if (get_sha1_mb(arg, rev)) {
 		if (has_dash_dash)          /* case (1) */
-			die("invalid reference: %s", arg);
+			die(_("invalid reference: %s"), arg);
 		if (dwim_new_local_branch_ok &&
 		    !check_filename(NULL, arg) &&
 		    argc == 1) {
@@ -897,7 +882,7 @@
 	}
 
 	if (!*source_tree)                   /* case (1): want a tree */
-		die("reference is not a tree: %s", arg);
+		die(_("reference is not a tree: %s"), arg);
 	if (!has_dash_dash) {/* case (3 -> 1) */
 		/*
 		 * Do not complain the most common case
@@ -971,14 +956,9 @@
 		opts.new_branch = opts.new_branch_force;
 
 	if (patch_mode && (opts.track > 0 || opts.new_branch
-<<<<<<< HEAD
 			   || opts.new_branch_log || opts.merge || opts.force
 			   || opts.force_detach))
-		die ("--patch is incompatible with all other options");
-=======
-			   || opts.new_branch_log || opts.merge || opts.force))
 		die (_("--patch is incompatible with all other options"));
->>>>>>> ab8b53bb
 
 	if (opts.force_detach && (opts.new_branch || opts.new_orphan_branch))
 		die("--detach cannot be used with -b/-B/--orphan");
@@ -1030,7 +1010,6 @@
 	 * remote branches, erroring out for invalid or ambiguous cases.
 	 */
 	if (argc) {
-<<<<<<< HEAD
 		int dwim_ok =
 			!patch_mode &&
 			dwim_new_local_branch &&
@@ -1040,74 +1019,6 @@
 				&new, &source_tree, rev, &opts.new_branch);
 		argv += n;
 		argc -= n;
-=======
-		if (!strcmp(argv[0], "--")) {       /* case (2) */
-			argv++;
-			argc--;
-			goto no_reference;
-		}
-
-		arg = argv[0];
-		has_dash_dash = (argc > 1) && !strcmp(argv[1], "--");
-
-		if (!strcmp(arg, "-"))
-			arg = "@{-1}";
-
-		if (get_sha1_mb(arg, rev)) {
-			if (has_dash_dash)          /* case (1) */
-				die(_("invalid reference: %s"), arg);
-			if (!patch_mode &&
-			    dwim_new_local_branch &&
-			    opts.track == BRANCH_TRACK_UNSPECIFIED &&
-			    !opts.new_branch &&
-			    !check_filename(NULL, arg) &&
-			    argc == 1) {
-				const char *remote = unique_tracking_name(arg);
-				if (!remote || get_sha1(remote, rev))
-					goto no_reference;
-				opts.new_branch = arg;
-				arg = remote;
-				/* DWIMmed to create local branch */
-			}
-			else
-				goto no_reference;
-		}
-
-		/* we can't end up being in (2) anymore, eat the argument */
-		argv++;
-		argc--;
-
-		new.name = arg;
-		if ((new.commit = lookup_commit_reference_gently(rev, 1))) {
-			setup_branch_path(&new);
-
-			if ((check_ref_format(new.path) == CHECK_REF_FORMAT_OK) &&
-			    resolve_ref(new.path, rev, 1, NULL))
-				;
-			else
-				new.path = NULL;
-			parse_commit(new.commit);
-			source_tree = new.commit->tree;
-		} else
-			source_tree = parse_tree_indirect(rev);
-
-		if (!source_tree)                   /* case (1): want a tree */
-			die(_("reference is not a tree: %s"), arg);
-		if (!has_dash_dash) {/* case (3 -> 1) */
-			/*
-			 * Do not complain the most common case
-			 *	git checkout branch
-			 * even if there happen to be a file called 'branch';
-			 * it would be extremely annoying.
-			 */
-			if (argc)
-				verify_non_filename(NULL, arg);
-		}
-		else {
-			argv++;
-			argc--;
-		}
->>>>>>> ab8b53bb
 	}
 
 	if (opts.track == BRANCH_TRACK_UNSPECIFIED)
