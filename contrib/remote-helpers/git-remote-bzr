--- conflicted
+++ resolved
@@ -659,11 +659,6 @@
     parsed_refs[ref] = mark_to_rev(from_mark)
 
 def do_export(parser):
-<<<<<<< HEAD
-    global parsed_refs, dirname, transports
-
-=======
->>>>>>> 5d21adcb
     parser.next()
 
     for line in parser.each_block('done'):
@@ -754,7 +749,6 @@
     print
 
 def clone(path, remote_branch):
-    global transports
     try:
         bdir = bzrlib.bzrdir.BzrDir.create(path, possible_transports=transports)
     except bzrlib.errors.AlreadyControlDirError:
@@ -764,14 +758,8 @@
     return remote_branch.sprout(bdir, repository=repo)
 
 def get_remote_branch(name):
-<<<<<<< HEAD
-    global dirname, branches, transports
-
     remote_branch = bzrlib.branch.Branch.open(branches[name],
                                               possible_transports=transports)
-=======
-    remote_branch = bzrlib.branch.Branch.open(branches[name])
->>>>>>> 5d21adcb
     if isinstance(remote_branch.user_transport, bzrlib.transport.local.LocalTransport):
         return remote_branch
 
@@ -813,11 +801,6 @@
             yield name, branch.base
 
 def get_repo(url, alias):
-<<<<<<< HEAD
-    global dirname, peer, branches, transports
-
-=======
->>>>>>> 5d21adcb
     normal_url = bzrlib.urlutils.normalize_url(url)
     origin = bzrlib.bzrdir.BzrDir.open(url, possible_transports=transports)
     is_local = isinstance(origin.transport, bzrlib.transport.local.LocalTransport)
