--- conflicted
+++ resolved
@@ -2982,12 +2982,8 @@
 sub libsvn_fetch_full {
 	my ($last_commit, $paths, $rev, $author, $date, $msg) = @_;
 	open my $gui, '| git-update-index -z --index-info' or croak $!;
-<<<<<<< HEAD
-	my @amr;
+	my %amr;
 	my $p = $SVN->{svn_path};
-=======
-	my %amr;
->>>>>>> 6173c197
 	foreach my $f (keys %$paths) {
 		my $m = $paths->{$f}->action();
 		if (length $p) {
