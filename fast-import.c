--- conflicted
+++ resolved
@@ -1098,14 +1098,8 @@
 		write_or_die(pack_data->pack_fd, hdr + pos, sizeof(hdr) - pos);
 		pack_size += sizeof(hdr) - pos;
 	} else {
-<<<<<<< HEAD
-		if (last)
-			last->depth = 0;
+		e->depth = 0;
 		hdrlen = encode_header(type, dat->len, hdr);
-=======
-		e->depth = 0;
-		hdrlen = encode_header(type, datlen, hdr);
->>>>>>> b57321f5
 		write_or_die(pack_data->pack_fd, hdr, hdrlen);
 		pack_size += hdrlen;
 	}
@@ -1122,11 +1116,7 @@
 			strbuf_swap(&last->data, dat);
 		}
 		last->offset = e->offset;
-<<<<<<< HEAD
-=======
 		last->depth = e->depth;
-		last->len = datlen;
->>>>>>> b57321f5
 	}
 	return 0;
 }
