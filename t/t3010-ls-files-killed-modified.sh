--- conflicted
+++ resolved
@@ -11,12 +11,9 @@
     path1       - a symlink
     path2/file2 - a file in a directory
     path3/file3 - a file in a directory
-<<<<<<< HEAD
+    pathx/ju    - a file in a directory
     submod1/	- a submodule
     submod2/	- another submodule
-=======
-    pathx/ju    - a file in a directory
->>>>>>> 680be044
 
 and the following on the filesystem:
 
@@ -27,12 +24,9 @@
     path4	- a file
     path5	- a symlink
     path6/file6 - a file in a directory
-<<<<<<< HEAD
+    pathx/ju/nk - a file in a directory to be killed
     submod1/	- a submodule (modified from the cache)
     submod2/	- a submodule (matches the cache)
-=======
-    pathx/ju/nk - a file in a directory to be killed
->>>>>>> 680be044
 
 git ls-files -k should report that existing filesystem objects
 path0/*, path1/*, path2 and path3 to be killed.
@@ -49,18 +43,18 @@
 '
 . ./test-lib.sh
 
-<<<<<<< HEAD
 test_expect_success 'git update-index --add to add various paths.' '
 	date >path0 &&
 	test_ln_s_add xyzzy path1 &&
-	mkdir path2 path3 &&
+	mkdir path2 path3 pathx &&
 	date >path2/file2 &&
 	date >path3/file3 &&
+	>pathx/ju &&
 	: >path7 &&
 	date >path8 &&
 	: >path9 &&
 	date >path10 &&
-	git update-index --add -- path0 path?/file? path7 path8 path9 path10 &&
+	git update-index --add -- path0 path?/file? pathx/ju path7 path8 path9 path10 &&
 	for i in 1 2
 	do
 		git init submod$i &&
@@ -86,7 +80,7 @@
 		date >path3 &&
 		date >path5
 	fi &&
-	mkdir path0 path1 path6 &&
+	mkdir -p path0 path1 path6 pathx/ju &&
 	date >path0/file0 &&
 	date >path1/file1 &&
 	date >path6/file6 &&
@@ -94,93 +88,29 @@
 	: >path8 &&
 	: >path9 &&
 	touch path10 &&
-	git ls-files -k >.output
-'
-
-test_expect_success 'validate git ls-files -k output.' '
-	cat >.expected <<-\EOF &&
+	>pathx/ju/nk &&
+	cat >.expected <<-\EOF
 	path0/file0
 	path1/file1
 	path2
 	path3
+	pathx/ju/nk
 	EOF
+'
+
+test_expect_success 'git ls-files -k output (w/o icase)' '
+	git ls-files -k >.output
+	test_cmp .expected .output
+'
+
+test_expect_success 'git ls-files -k output (w/ icase)' '
+	git -c core.ignorecase=true ls-files -k >.output
 	test_cmp .expected .output
 '
 
 test_expect_success 'git ls-files -m to show modified files.' '
 	git ls-files -m >.output
 '
-=======
-date >path0
-if test_have_prereq SYMLINKS
-then
-	ln -s xyzzy path1
-else
-	date > path1
-fi
-mkdir path2 path3 pathx
-date >path2/file2
-date >path3/file3
->pathx/ju
-: >path7
-date >path8
-: >path9
-date >path10
-test_expect_success \
-    'git update-index --add to add various paths.' \
-    "git update-index --add -- path0 path1 path?/file? pathx/ju path7 path8 path9 path10"
-
-rm -fr path? ;# leave path10 alone
-date >path2
-if test_have_prereq SYMLINKS
-then
-	ln -s frotz path3
-	ln -s nitfol path5
-else
-	date > path3
-	date > path5
-fi
-mkdir -p path0 path1 path6 pathx/ju
-date >path0/file0
-date >path1/file1
-date >path6/file6
-date >path7
-: >path8
-: >path9
-touch path10
->pathx/ju/nk
-
-cat >.expected <<EOF
-path0/file0
-path1/file1
-path2
-path3
-pathx/ju/nk
-EOF
-
-test_expect_success 'git ls-files -k to show killed files (w/o icase)' '
-    git ls-files -k >.output &&
-    test_cmp .expected .output
-'
-
-test_expect_success 'git ls-files -k to show killed files (w/ icase)' '
-    git -c core.ignorecase=true ls-files -k >.output &&
-    test_cmp .expected .output
-'
-
-test_expect_success \
-    'git ls-files -m to show modified files.' \
-    'git ls-files -m >.output'
-cat >.expected <<EOF
-path0
-path1
-path2/file2
-path3/file3
-path7
-path8
-pathx/ju
-EOF
->>>>>>> 680be044
 
 test_expect_success 'validate git ls-files -m output.' '
 	cat >.expected <<-\EOF &&
@@ -190,6 +120,7 @@
 	path3/file3
 	path7
 	path8
+	pathx/ju
 	submod1
 	EOF
 	test_cmp .expected .output
