--- conflicted
+++ resolved
@@ -534,14 +534,14 @@
 
 '
 
-<<<<<<< HEAD
 test_expect_success 'switch out of non-branch' '
 	git reset --hard master &&
 	git checkout master^0 &&
 	echo modified >one &&
 	test_must_fail git checkout renamer 2>error.log &&
 	! grep "^Previous HEAD" error.log
-=======
+'
+
 (
  echo "#!$SHELL_PATH"
  cat <<\EOF
@@ -597,7 +597,6 @@
 	mv arm expect &&
 	git checkout -m arm &&
 	test_cmp expect arm
->>>>>>> 6d6f9acc
 '
 
 test_done