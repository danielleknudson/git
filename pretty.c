--- conflicted
+++ resolved
@@ -6,11 +6,8 @@
 #include "string-list.h"
 #include "mailmap.h"
 #include "log-tree.h"
-<<<<<<< HEAD
+#include "notes.h"
 #include "color.h"
-=======
-#include "notes.h"
->>>>>>> 22a3d060
 
 static char *user_format;
 
