# The default target of this Makefile is...
all::

# Define V=1 to have a more verbose compile.
#
# Define SHELL_PATH to a POSIX shell if your /bin/sh is broken.
#
# Define SANE_TOOL_PATH to a colon-separated list of paths to prepend
# to PATH if your tools in /usr/bin are broken.
#
# Define SOCKLEN_T to a suitable type (such as 'size_t') if your
# system headers do not define a socklen_t type.
#
# Define INLINE to a suitable substitute (such as '__inline' or '') if git
# fails to compile with errors about undefined inline functions or similar.
#
# Define SNPRINTF_RETURNS_BOGUS if your are on a system which snprintf()
# or vsnprintf() return -1 instead of number of characters which would
# have been written to the final string if enough space had been available.
#
# Define FREAD_READS_DIRECTORIES if your are on a system which succeeds
# when attempting to read from an fopen'ed directory.
#
# Define NO_OPENSSL environment variable if you do not have OpenSSL.
# This also implies BLK_SHA1.
#
# Define NO_CURL if you do not have libcurl installed.  git-http-pull and
# git-http-push are not built, and you cannot use http:// and https://
# transports.
#
# Define CURLDIR=/foo/bar if your curl header and library files are in
# /foo/bar/include and /foo/bar/lib directories.
#
# Define NO_EXPAT if you do not have expat installed.  git-http-push is
# not built, and you cannot push using http:// and https:// transports.
#
# Define EXPATDIR=/foo/bar if your expat header and library files are in
# /foo/bar/include and /foo/bar/lib directories.
#
# Define HAVE_PATHS_H if you have paths.h and want to use the default PATH
# it specifies.
#
# Define NO_D_INO_IN_DIRENT if you don't have d_ino in your struct dirent.
#
# Define NO_D_TYPE_IN_DIRENT if your platform defines DT_UNKNOWN but lacks
# d_type in struct dirent (Cygwin 1.5, fixed in Cygwin 1.7).
#
# Define NO_C99_FORMAT if your formatted IO functions (printf/scanf et.al.)
# do not support the 'size specifiers' introduced by C99, namely ll, hh,
# j, z, t. (representing long long int, char, intmax_t, size_t, ptrdiff_t).
# some C compilers supported these specifiers prior to C99 as an extension.
#
# Define NO_STRCASESTR if you don't have strcasestr.
#
# Define NO_MEMMEM if you don't have memmem.
#
# Define NO_STRLCPY if you don't have strlcpy.
#
# Define NO_STRTOUMAX if you don't have strtoumax in the C library.
# If your compiler also does not support long long or does not have
# strtoull, define NO_STRTOULL.
#
# Define NO_SETENV if you don't have setenv in the C library.
#
# Define NO_UNSETENV if you don't have unsetenv in the C library.
#
# Define NO_MKDTEMP if you don't have mkdtemp in the C library.
#
# Define NO_MKSTEMPS if you don't have mkstemps in the C library.
#
<<<<<<< HEAD
# Define NO_STRTOK_R if you don't have strtok_r in the C library.
=======
# Define NO_FNMATCH if you don't have fnmatch in the C library.
#
# Define NO_FNMATCH_CASEFOLD if your fnmatch function doesn't have the
# FNM_CASEFOLD GNU extension.
>>>>>>> 50906e04
#
# Define NO_LIBGEN_H if you don't have libgen.h.
#
# Define NEEDS_LIBGEN if your libgen needs -lgen when linking
#
# Define NO_SYS_SELECT_H if you don't have sys/select.h.
#
# Define NO_SYMLINK_HEAD if you never want .git/HEAD to be a symbolic link.
# Enable it on Windows.  By default, symrefs are still used.
#
# Define NO_SVN_TESTS if you want to skip time-consuming SVN interoperability
# tests.  These tests take up a significant amount of the total test time
# but are not needed unless you plan to talk to SVN repos.
#
# Define NO_FINK if you are building on Darwin/Mac OS X, have Fink
# installed in /sw, but don't want GIT to link against any libraries
# installed there.  If defined you may specify your own (or Fink's)
# include directories and library directories by defining CFLAGS
# and LDFLAGS appropriately.
#
# Define NO_DARWIN_PORTS if you are building on Darwin/Mac OS X,
# have DarwinPorts installed in /opt/local, but don't want GIT to
# link against any libraries installed there.  If defined you may
# specify your own (or DarwinPort's) include directories and
# library directories by defining CFLAGS and LDFLAGS appropriately.
#
# Define BLK_SHA1 environment variable if you want the C version
# of the SHA1 that assumes you can do unaligned 32-bit loads and
# have a fast htonl() function.
#
# Define PPC_SHA1 environment variable when running make to make use of
# a bundled SHA1 routine optimized for PowerPC.
#
# Define NEEDS_CRYPTO_WITH_SSL if you need -lcrypto when using -lssl (Darwin).
#
# Define NEEDS_SSL_WITH_CRYPTO if you need -lssl when using -lcrypto (Darwin).
#
# Define NEEDS_LIBICONV if linking with libc is not enough (Darwin).
#
# Define NEEDS_SOCKET if linking with libc is not enough (SunOS,
# Patrick Mauritz).
#
# Define NEEDS_RESOLV if linking with -lnsl and/or -lsocket is not enough.
# Notably on Solaris hstrerror resides in libresolv and on Solaris 7
# inet_ntop and inet_pton additionally reside there.
#
# Define NO_MMAP if you want to avoid mmap.
#
# Define NO_PTHREADS if you do not have or do not want to use Pthreads.
#
# Define NO_PREAD if you have a problem with pread() system call (e.g.
# cygwin1.dll before v1.5.22).
#
# Define NO_FAST_WORKING_DIRECTORY if accessing objects in pack files is
# generally faster on your platform than accessing the working directory.
#
# Define NO_TRUSTABLE_FILEMODE if your filesystem may claim to support
# the executable mode bit, but doesn't really do so.
#
# Define NO_IPV6 if you lack IPv6 support and getaddrinfo().
#
# Define NO_SOCKADDR_STORAGE if your platform does not have struct
# sockaddr_storage.
#
# Define NO_ICONV if your libc does not properly support iconv.
#
# Define OLD_ICONV if your library has an old iconv(), where the second
# (input buffer pointer) parameter is declared with type (const char **).
#
# Define NO_DEFLATE_BOUND if your zlib does not have deflateBound.
#
# Define NO_R_TO_GCC_LINKER if your gcc does not like "-R/path/lib"
# that tells runtime paths to dynamic libraries;
# "-Wl,-rpath=/path/lib" is used instead.
#
# Define USE_NSEC below if you want git to care about sub-second file mtimes
# and ctimes. Note that you need recent glibc (at least 2.2.4) for this, and
# it will BREAK YOUR LOCAL DIFFS! show-diff and anything using it will likely
# randomly break unless your underlying filesystem supports those sub-second
# times (my ext3 doesn't).
#
# Define USE_ST_TIMESPEC if your "struct stat" uses "st_ctimespec" instead of
# "st_ctim"
#
# Define NO_NSEC if your "struct stat" does not have "st_ctim.tv_nsec"
# available.  This automatically turns USE_NSEC off.
#
# Define USE_STDEV below if you want git to care about the underlying device
# change being considered an inode change from the update-index perspective.
#
# Define NO_ST_BLOCKS_IN_STRUCT_STAT if your platform does not have st_blocks
# field that counts the on-disk footprint in 512-byte blocks.
#
# Define ASCIIDOC8 if you want to format documentation with AsciiDoc 8
#
# Define DOCBOOK_XSL_172 if you want to format man pages with DocBook XSL v1.72
# (not v1.73 or v1.71).
#
# Define ASCIIDOC_NO_ROFF if your DocBook XSL escapes raw roff directives
# (versions 1.72 and later and 1.68.1 and earlier).
#
# Define GNU_ROFF if your target system uses GNU groff.  This forces
# apostrophes to be ASCII so that cut&pasting examples to the shell
# will work.
#
# Define NO_PERL_MAKEMAKER if you cannot use Makefiles generated by perl's
# MakeMaker (e.g. using ActiveState under Cygwin).
#
# Define NO_PERL if you do not want Perl scripts or libraries at all.
#
# Define NO_PYTHON if you do not want Python scripts or libraries at all.
#
# Define NO_TCLTK if you do not want Tcl/Tk GUI.
#
# The TCL_PATH variable governs the location of the Tcl interpreter
# used to optimize git-gui for your system.  Only used if NO_TCLTK
# is not set.  Defaults to the bare 'tclsh'.
#
# The TCLTK_PATH variable governs the location of the Tcl/Tk interpreter.
# If not set it defaults to the bare 'wish'. If it is set to the empty
# string then NO_TCLTK will be forced (this is used by configure script).
#
# Define INTERNAL_QSORT to use Git's implementation of qsort(), which
# is a simplified version of the merge sort used in glibc. This is
# recommended if Git triggers O(n^2) behavior in your platform's qsort().
#
# Define UNRELIABLE_FSTAT if your system's fstat does not return the same
# information on a not yet closed file that lstat would return for the same
# file after it was closed.
#
# Define OBJECT_CREATION_USES_RENAMES if your operating systems has problems
# when hardlinking a file to another name and unlinking the original file right
# away (some NTFS drivers seem to zero the contents in that scenario).
#
# Define NO_CROSS_DIRECTORY_HARDLINKS if you plan to distribute the installed
# programs as a tar, where bin/ and libexec/ might be on different file systems.
#
# Define USE_NED_ALLOCATOR if you want to replace the platforms default
# memory allocators with the nedmalloc allocator written by Niall Douglas.
#
# Define NO_REGEX if you have no or inferior regex support in your C library.
#
# Define JSMIN to point to JavaScript minifier that functions as
# a filter to have gitweb.js minified.
#
# Define CSSMIN to point to a CSS minifier in order to generate a minified
# version of gitweb.css
#
# Define DEFAULT_PAGER to a sensible pager command (defaults to "less") if
# you want to use something different.  The value will be interpreted by the
# shell at runtime when it is used.
#
# Define DEFAULT_EDITOR to a sensible editor command (defaults to "vi") if you
# want to use something different.  The value will be interpreted by the shell
# if necessary when it is used.  Examples:
#
#   DEFAULT_EDITOR='~/bin/vi',
#   DEFAULT_EDITOR='$GIT_FALLBACK_EDITOR',
#   DEFAULT_EDITOR='"C:\Program Files\Vim\gvim.exe" --nofork'
#
# Define COMPUTE_HEADER_DEPENDENCIES if your compiler supports the -MMD option
# and you want to avoid rebuilding objects when an unrelated header file
# changes.
#
# Define CHECK_HEADER_DEPENDENCIES to check for problems in the hard-coded
# dependency rules.
#
# Define NATIVE_CRLF if your platform uses CRLF for line endings.

GIT-VERSION-FILE: FORCE
	@$(SHELL_PATH) ./GIT-VERSION-GEN
-include GIT-VERSION-FILE

uname_S := $(shell sh -c 'uname -s 2>/dev/null || echo not')
uname_M := $(shell sh -c 'uname -m 2>/dev/null || echo not')
uname_O := $(shell sh -c 'uname -o 2>/dev/null || echo not')
uname_R := $(shell sh -c 'uname -r 2>/dev/null || echo not')
uname_P := $(shell sh -c 'uname -p 2>/dev/null || echo not')
uname_V := $(shell sh -c 'uname -v 2>/dev/null || echo not')

ifdef MSVC
	# avoid the MingW and Cygwin configuration sections
	uname_S := Windows
	uname_O := Windows
endif

# CFLAGS and LDFLAGS are for the users to override from the command line.

CFLAGS = -g -O2 -Wall
LDFLAGS =
ALL_CFLAGS = $(CPPFLAGS) $(CFLAGS)
ALL_LDFLAGS = $(LDFLAGS)
STRIP ?= strip

# Among the variables below, these:
#   gitexecdir
#   template_dir
#   mandir
#   infodir
#   htmldir
#   ETC_GITCONFIG (but not sysconfdir)
#   ETC_GITATTRIBUTES
# can be specified as a relative path some/where/else;
# this is interpreted as relative to $(prefix) and "git" at
# runtime figures out where they are based on the path to the executable.
# This can help installing the suite in a relocatable way.

prefix = $(HOME)
bindir_relative = bin
bindir = $(prefix)/$(bindir_relative)
mandir = share/man
infodir = share/info
gitexecdir = libexec/git-core
sharedir = $(prefix)/share
gitwebdir = $(sharedir)/gitweb
template_dir = share/git-core/templates
htmldir = share/doc/git-doc
ifeq ($(prefix),/usr)
sysconfdir = /etc
ETC_GITCONFIG = $(sysconfdir)/gitconfig
ETC_GITATTRIBUTES = $(sysconfdir)/gitattributes
else
sysconfdir = $(prefix)/etc
ETC_GITCONFIG = etc/gitconfig
ETC_GITATTRIBUTES = etc/gitattributes
endif
lib = lib
# DESTDIR=
pathsep = :

export prefix bindir sharedir sysconfdir gitwebdir

CC = gcc
AR = ar
RM = rm -f
DIFF = diff
TAR = tar
FIND = find
INSTALL = install
RPMBUILD = rpmbuild
TCL_PATH = tclsh
TCLTK_PATH = wish
PTHREAD_LIBS = -lpthread
PTHREAD_CFLAGS =
GCOV = gcov

export TCL_PATH TCLTK_PATH

# sparse is architecture-neutral, which means that we need to tell it
# explicitly what architecture to check for. Fix this up for yours..
SPARSE_FLAGS = -D__BIG_ENDIAN__ -D__powerpc__



### --- END CONFIGURATION SECTION ---

# Those must not be GNU-specific; they are shared with perl/ which may
# be built by a different compiler. (Note that this is an artifact now
# but it still might be nice to keep that distinction.)
BASIC_CFLAGS = -I.
BASIC_LDFLAGS =

# Guard against environment variables
BUILTIN_OBJS =
BUILT_INS =
COMPAT_CFLAGS =
COMPAT_OBJS =
EXTRA_CPPFLAGS =
LIB_H =
LIB_OBJS =
PROGRAM_OBJS =
PROGRAMS =
SCRIPT_PERL =
SCRIPT_PYTHON =
SCRIPT_SH =
SCRIPT_LIB =
TEST_PROGRAMS_NEED_X =

# Having this variable in your environment would break pipelines because
# you cause "cd" to echo its destination to stdout.  It can also take
# scripts to unexpected places.  If you like CDPATH, define it for your
# interactive shell sessions without exporting it.
unexport CDPATH

SCRIPT_SH += git-am.sh
SCRIPT_SH += git-bisect.sh
SCRIPT_SH += git-difftool--helper.sh
SCRIPT_SH += git-filter-branch.sh
SCRIPT_SH += git-lost-found.sh
SCRIPT_SH += git-merge-octopus.sh
SCRIPT_SH += git-merge-one-file.sh
SCRIPT_SH += git-merge-resolve.sh
SCRIPT_SH += git-mergetool.sh
SCRIPT_SH += git-pull.sh
SCRIPT_SH += git-quiltimport.sh
SCRIPT_SH += git-rebase--interactive.sh
SCRIPT_SH += git-rebase.sh
SCRIPT_SH += git-repack.sh
SCRIPT_SH += git-request-pull.sh
SCRIPT_SH += git-stash.sh
SCRIPT_SH += git-submodule.sh
SCRIPT_SH += git-web--browse.sh

SCRIPT_LIB += git-mergetool--lib
SCRIPT_LIB += git-parse-remote
SCRIPT_LIB += git-sh-setup

SCRIPT_PERL += git-add--interactive.perl
SCRIPT_PERL += git-difftool.perl
SCRIPT_PERL += git-archimport.perl
SCRIPT_PERL += git-cvsexportcommit.perl
SCRIPT_PERL += git-cvsimport.perl
SCRIPT_PERL += git-cvsserver.perl
SCRIPT_PERL += git-relink.perl
SCRIPT_PERL += git-send-email.perl
SCRIPT_PERL += git-svn.perl

SCRIPT_PYTHON += git-remote-testgit.py

SCRIPTS = $(patsubst %.sh,%,$(SCRIPT_SH)) \
	  $(patsubst %.perl,%,$(SCRIPT_PERL)) \
	  $(patsubst %.py,%,$(SCRIPT_PYTHON)) \
	  git-instaweb

ETAGS_TARGET = TAGS

# Empty...
EXTRA_PROGRAMS =

# ... and all the rest that could be moved out of bindir to gitexecdir
PROGRAMS += $(EXTRA_PROGRAMS)

PROGRAM_OBJS += daemon.o
PROGRAM_OBJS += fast-import.o
PROGRAM_OBJS += imap-send.o
PROGRAM_OBJS += shell.o
PROGRAM_OBJS += show-index.o
PROGRAM_OBJS += upload-pack.o
PROGRAM_OBJS += http-backend.o

PROGRAMS += $(patsubst %.o,git-%$X,$(PROGRAM_OBJS))

TEST_PROGRAMS_NEED_X += test-chmtime
TEST_PROGRAMS_NEED_X += test-ctype
TEST_PROGRAMS_NEED_X += test-date
TEST_PROGRAMS_NEED_X += test-delta
TEST_PROGRAMS_NEED_X += test-dump-cache-tree
TEST_PROGRAMS_NEED_X += test-genrandom
TEST_PROGRAMS_NEED_X += test-line-buffer
TEST_PROGRAMS_NEED_X += test-match-trees
TEST_PROGRAMS_NEED_X += test-obj-pool
TEST_PROGRAMS_NEED_X += test-parse-options
TEST_PROGRAMS_NEED_X += test-path-utils
TEST_PROGRAMS_NEED_X += test-run-command
TEST_PROGRAMS_NEED_X += test-sha1
TEST_PROGRAMS_NEED_X += test-sigchain
TEST_PROGRAMS_NEED_X += test-string-pool
TEST_PROGRAMS_NEED_X += test-svn-fe
TEST_PROGRAMS_NEED_X += test-treap
TEST_PROGRAMS_NEED_X += test-index-version

TEST_PROGRAMS = $(patsubst %,%$X,$(TEST_PROGRAMS_NEED_X))

# List built-in command $C whose implementation cmd_$C() is not in
# builtin/$C.o but is linked in as part of some other command.
BUILT_INS += $(patsubst builtin/%.o,git-%$X,$(BUILTIN_OBJS))

BUILT_INS += git-cherry$X
BUILT_INS += git-cherry-pick$X
BUILT_INS += git-format-patch$X
BUILT_INS += git-fsck-objects$X
BUILT_INS += git-get-tar-commit-id$X
BUILT_INS += git-init$X
BUILT_INS += git-merge-subtree$X
BUILT_INS += git-peek-remote$X
BUILT_INS += git-repo-config$X
BUILT_INS += git-show$X
BUILT_INS += git-stage$X
BUILT_INS += git-status$X
BUILT_INS += git-whatchanged$X

# what 'all' will build and 'install' will install in gitexecdir,
# excluding programs for built-in commands
ALL_PROGRAMS = $(PROGRAMS) $(SCRIPTS)

# what 'all' will build but not install in gitexecdir
OTHER_PROGRAMS = git$X

# what test wrappers are needed and 'install' will install, in bindir
BINDIR_PROGRAMS_NEED_X += git
BINDIR_PROGRAMS_NEED_X += git-upload-pack
BINDIR_PROGRAMS_NEED_X += git-receive-pack
BINDIR_PROGRAMS_NEED_X += git-upload-archive
BINDIR_PROGRAMS_NEED_X += git-shell

BINDIR_PROGRAMS_NO_X += git-cvsserver

# Set paths to tools early so that they can be used for version tests.
ifndef SHELL_PATH
	SHELL_PATH = /bin/sh
endif
ifndef PERL_PATH
	PERL_PATH = /usr/bin/perl
endif
ifndef PYTHON_PATH
	PYTHON_PATH = /usr/bin/python
endif

export PERL_PATH
export PYTHON_PATH

LIB_FILE=libgit.a
XDIFF_LIB=xdiff/lib.a
VCSSVN_LIB=vcs-svn/lib.a

LIB_H += advice.h
LIB_H += archive.h
LIB_H += attr.h
LIB_H += blob.h
LIB_H += builtin.h
LIB_H += cache.h
LIB_H += cache-tree.h
LIB_H += color.h
LIB_H += commit.h
LIB_H += compat/bswap.h
LIB_H += compat/cygwin.h
LIB_H += compat/mingw.h
LIB_H += compat/win32/pthread.h
LIB_H += compat/win32/syslog.h
LIB_H += compat/win32/sys/poll.h
LIB_H += csum-file.h
LIB_H += decorate.h
LIB_H += delta.h
LIB_H += diffcore.h
LIB_H += diff.h
LIB_H += dir.h
LIB_H += exec_cmd.h
LIB_H += fsck.h
LIB_H += git-compat-util.h
LIB_H += graph.h
LIB_H += grep.h
LIB_H += hash.h
LIB_H += help.h
LIB_H += levenshtein.h
LIB_H += list-objects.h
LIB_H += ll-merge.h
LIB_H += log-tree.h
LIB_H += mailmap.h
LIB_H += merge-recursive.h
LIB_H += notes.h
LIB_H += notes-cache.h
LIB_H += object.h
LIB_H += pack.h
LIB_H += pack-refs.h
LIB_H += pack-revindex.h
LIB_H += parse-options.h
LIB_H += patch-ids.h
LIB_H += pkt-line.h
LIB_H += progress.h
LIB_H += quote.h
LIB_H += reflog-walk.h
LIB_H += refs.h
LIB_H += remote.h
LIB_H += rerere.h
LIB_H += resolve-undo.h
LIB_H += revision.h
LIB_H += run-command.h
LIB_H += sha1-lookup.h
LIB_H += sideband.h
LIB_H += sigchain.h
LIB_H += strbuf.h
LIB_H += string-list.h
LIB_H += submodule.h
LIB_H += tag.h
LIB_H += transport.h
LIB_H += tree.h
LIB_H += tree-walk.h
LIB_H += unpack-trees.h
LIB_H += userdiff.h
LIB_H += utf8.h
LIB_H += xdiff-interface.h
LIB_H += xdiff/xdiff.h

LIB_OBJS += abspath.o
LIB_OBJS += advice.o
LIB_OBJS += alias.o
LIB_OBJS += alloc.o
LIB_OBJS += archive.o
LIB_OBJS += archive-tar.o
LIB_OBJS += archive-zip.o
LIB_OBJS += attr.o
LIB_OBJS += base85.o
LIB_OBJS += bisect.o
LIB_OBJS += blob.o
LIB_OBJS += branch.o
LIB_OBJS += bundle.o
LIB_OBJS += cache-tree.o
LIB_OBJS += color.o
LIB_OBJS += combine-diff.o
LIB_OBJS += commit.o
LIB_OBJS += config.o
LIB_OBJS += connect.o
LIB_OBJS += convert.o
LIB_OBJS += copy.o
LIB_OBJS += csum-file.o
LIB_OBJS += ctype.o
LIB_OBJS += date.o
LIB_OBJS += decorate.o
LIB_OBJS += diffcore-break.o
LIB_OBJS += diffcore-delta.o
LIB_OBJS += diffcore-order.o
LIB_OBJS += diffcore-pickaxe.o
LIB_OBJS += diffcore-rename.o
LIB_OBJS += diff-delta.o
LIB_OBJS += diff-lib.o
LIB_OBJS += diff-no-index.o
LIB_OBJS += diff.o
LIB_OBJS += dir.o
LIB_OBJS += editor.o
LIB_OBJS += entry.o
LIB_OBJS += environment.o
LIB_OBJS += exec_cmd.o
LIB_OBJS += fsck.o
LIB_OBJS += graph.o
LIB_OBJS += grep.o
LIB_OBJS += hash.o
LIB_OBJS += help.o
LIB_OBJS += hex.o
LIB_OBJS += ident.o
LIB_OBJS += levenshtein.o
LIB_OBJS += list-objects.o
LIB_OBJS += ll-merge.o
LIB_OBJS += lockfile.o
LIB_OBJS += log-tree.o
LIB_OBJS += mailmap.o
LIB_OBJS += match-trees.o
LIB_OBJS += merge-file.o
LIB_OBJS += merge-recursive.o
LIB_OBJS += name-hash.o
LIB_OBJS += notes.o
LIB_OBJS += notes-cache.o
LIB_OBJS += object.o
LIB_OBJS += pack-check.o
LIB_OBJS += pack-refs.o
LIB_OBJS += pack-revindex.o
LIB_OBJS += pack-write.o
LIB_OBJS += pager.o
LIB_OBJS += parse-options.o
LIB_OBJS += patch-delta.o
LIB_OBJS += patch-ids.o
LIB_OBJS += path.o
LIB_OBJS += pkt-line.o
LIB_OBJS += preload-index.o
LIB_OBJS += pretty.o
LIB_OBJS += progress.o
LIB_OBJS += quote.o
LIB_OBJS += reachable.o
LIB_OBJS += read-cache.o
LIB_OBJS += reflog-walk.o
LIB_OBJS += refs.o
LIB_OBJS += remote.o
LIB_OBJS += replace_object.o
LIB_OBJS += rerere.o
LIB_OBJS += resolve-undo.o
LIB_OBJS += revision.o
LIB_OBJS += run-command.o
LIB_OBJS += server-info.o
LIB_OBJS += setup.o
LIB_OBJS += sha1-lookup.o
LIB_OBJS += sha1_file.o
LIB_OBJS += sha1_name.o
LIB_OBJS += shallow.o
LIB_OBJS += sideband.o
LIB_OBJS += sigchain.o
LIB_OBJS += strbuf.o
LIB_OBJS += string-list.o
LIB_OBJS += submodule.o
LIB_OBJS += symlinks.o
LIB_OBJS += tag.o
LIB_OBJS += trace.o
LIB_OBJS += transport.o
LIB_OBJS += transport-helper.o
LIB_OBJS += tree-diff.o
LIB_OBJS += tree.o
LIB_OBJS += tree-walk.o
LIB_OBJS += unpack-trees.o
LIB_OBJS += url.o
LIB_OBJS += usage.o
LIB_OBJS += userdiff.o
LIB_OBJS += utf8.o
LIB_OBJS += walker.o
LIB_OBJS += wrapper.o
LIB_OBJS += write_or_die.o
LIB_OBJS += ws.o
LIB_OBJS += wt-status.o
LIB_OBJS += xdiff-interface.o

BUILTIN_OBJS += builtin/add.o
BUILTIN_OBJS += builtin/annotate.o
BUILTIN_OBJS += builtin/apply.o
BUILTIN_OBJS += builtin/archive.o
BUILTIN_OBJS += builtin/bisect--helper.o
BUILTIN_OBJS += builtin/blame.o
BUILTIN_OBJS += builtin/branch.o
BUILTIN_OBJS += builtin/bundle.o
BUILTIN_OBJS += builtin/cat-file.o
BUILTIN_OBJS += builtin/check-attr.o
BUILTIN_OBJS += builtin/check-ref-format.o
BUILTIN_OBJS += builtin/checkout-index.o
BUILTIN_OBJS += builtin/checkout.o
BUILTIN_OBJS += builtin/clean.o
BUILTIN_OBJS += builtin/clone.o
BUILTIN_OBJS += builtin/commit-tree.o
BUILTIN_OBJS += builtin/commit.o
BUILTIN_OBJS += builtin/config.o
BUILTIN_OBJS += builtin/count-objects.o
BUILTIN_OBJS += builtin/describe.o
BUILTIN_OBJS += builtin/diff-files.o
BUILTIN_OBJS += builtin/diff-index.o
BUILTIN_OBJS += builtin/diff-tree.o
BUILTIN_OBJS += builtin/diff.o
BUILTIN_OBJS += builtin/fast-export.o
BUILTIN_OBJS += builtin/fetch-pack.o
BUILTIN_OBJS += builtin/fetch.o
BUILTIN_OBJS += builtin/fmt-merge-msg.o
BUILTIN_OBJS += builtin/for-each-ref.o
BUILTIN_OBJS += builtin/fsck.o
BUILTIN_OBJS += builtin/gc.o
BUILTIN_OBJS += builtin/grep.o
BUILTIN_OBJS += builtin/hash-object.o
BUILTIN_OBJS += builtin/help.o
BUILTIN_OBJS += builtin/index-pack.o
BUILTIN_OBJS += builtin/init-db.o
BUILTIN_OBJS += builtin/log.o
BUILTIN_OBJS += builtin/ls-files.o
BUILTIN_OBJS += builtin/ls-remote.o
BUILTIN_OBJS += builtin/ls-tree.o
BUILTIN_OBJS += builtin/mailinfo.o
BUILTIN_OBJS += builtin/mailsplit.o
BUILTIN_OBJS += builtin/merge.o
BUILTIN_OBJS += builtin/merge-base.o
BUILTIN_OBJS += builtin/merge-file.o
BUILTIN_OBJS += builtin/merge-index.o
BUILTIN_OBJS += builtin/merge-ours.o
BUILTIN_OBJS += builtin/merge-recursive.o
BUILTIN_OBJS += builtin/merge-tree.o
BUILTIN_OBJS += builtin/mktag.o
BUILTIN_OBJS += builtin/mktree.o
BUILTIN_OBJS += builtin/mv.o
BUILTIN_OBJS += builtin/name-rev.o
BUILTIN_OBJS += builtin/notes.o
BUILTIN_OBJS += builtin/pack-objects.o
BUILTIN_OBJS += builtin/pack-redundant.o
BUILTIN_OBJS += builtin/pack-refs.o
BUILTIN_OBJS += builtin/patch-id.o
BUILTIN_OBJS += builtin/prune-packed.o
BUILTIN_OBJS += builtin/prune.o
BUILTIN_OBJS += builtin/push.o
BUILTIN_OBJS += builtin/read-tree.o
BUILTIN_OBJS += builtin/receive-pack.o
BUILTIN_OBJS += builtin/reflog.o
BUILTIN_OBJS += builtin/remote.o
BUILTIN_OBJS += builtin/replace.o
BUILTIN_OBJS += builtin/rerere.o
BUILTIN_OBJS += builtin/reset.o
BUILTIN_OBJS += builtin/rev-list.o
BUILTIN_OBJS += builtin/rev-parse.o
BUILTIN_OBJS += builtin/revert.o
BUILTIN_OBJS += builtin/rm.o
BUILTIN_OBJS += builtin/send-pack.o
BUILTIN_OBJS += builtin/shortlog.o
BUILTIN_OBJS += builtin/show-branch.o
BUILTIN_OBJS += builtin/show-ref.o
BUILTIN_OBJS += builtin/stripspace.o
BUILTIN_OBJS += builtin/symbolic-ref.o
BUILTIN_OBJS += builtin/tag.o
BUILTIN_OBJS += builtin/tar-tree.o
BUILTIN_OBJS += builtin/unpack-file.o
BUILTIN_OBJS += builtin/unpack-objects.o
BUILTIN_OBJS += builtin/update-index.o
BUILTIN_OBJS += builtin/update-ref.o
BUILTIN_OBJS += builtin/update-server-info.o
BUILTIN_OBJS += builtin/upload-archive.o
BUILTIN_OBJS += builtin/var.o
BUILTIN_OBJS += builtin/verify-pack.o
BUILTIN_OBJS += builtin/verify-tag.o
BUILTIN_OBJS += builtin/write-tree.o

GITLIBS = $(LIB_FILE) $(XDIFF_LIB)
EXTLIBS =

#
# Platform specific tweaks
#

# We choose to avoid "if .. else if .. else .. endif endif"
# because maintaining the nesting to match is a pain.  If
# we had "elif" things would have been much nicer...

ifeq ($(uname_S),OSF1)
	# Need this for u_short definitions et al
	BASIC_CFLAGS += -D_OSF_SOURCE
	SOCKLEN_T = int
	NO_STRTOULL = YesPlease
	NO_NSEC = YesPlease
endif
ifeq ($(uname_S),Linux)
	NO_STRLCPY = YesPlease
	NO_MKSTEMPS = YesPlease
	HAVE_PATHS_H = YesPlease
endif
ifeq ($(uname_S),GNU/kFreeBSD)
	NO_STRLCPY = YesPlease
	NO_MKSTEMPS = YesPlease
	HAVE_PATHS_H = YesPlease
endif
ifeq ($(uname_S),UnixWare)
	CC = cc
	NEEDS_SOCKET = YesPlease
	NEEDS_NSL = YesPlease
	NEEDS_SSL_WITH_CRYPTO = YesPlease
	NEEDS_LIBICONV = YesPlease
	SHELL_PATH = /usr/local/bin/bash
	NO_IPV6 = YesPlease
	NO_HSTRERROR = YesPlease
	NO_MKSTEMPS = YesPlease
	BASIC_CFLAGS += -Kthread
	BASIC_CFLAGS += -I/usr/local/include
	BASIC_LDFLAGS += -L/usr/local/lib
	INSTALL = ginstall
	TAR = gtar
	NO_STRCASESTR = YesPlease
	NO_MEMMEM = YesPlease
endif
ifeq ($(uname_S),SCO_SV)
	ifeq ($(uname_R),3.2)
		CFLAGS = -O2
	endif
	ifeq ($(uname_R),5)
		CC = cc
		BASIC_CFLAGS += -Kthread
	endif
	NEEDS_SOCKET = YesPlease
	NEEDS_NSL = YesPlease
	NEEDS_SSL_WITH_CRYPTO = YesPlease
	NEEDS_LIBICONV = YesPlease
	SHELL_PATH = /usr/bin/bash
	NO_IPV6 = YesPlease
	NO_HSTRERROR = YesPlease
	NO_MKSTEMPS = YesPlease
	BASIC_CFLAGS += -I/usr/local/include
	BASIC_LDFLAGS += -L/usr/local/lib
	NO_STRCASESTR = YesPlease
	NO_MEMMEM = YesPlease
	INSTALL = ginstall
	TAR = gtar
endif
ifeq ($(uname_S),Darwin)
	NEEDS_CRYPTO_WITH_SSL = YesPlease
	NEEDS_SSL_WITH_CRYPTO = YesPlease
	NEEDS_LIBICONV = YesPlease
	ifeq ($(shell expr "$(uname_R)" : '[15678]\.'),2)
		OLD_ICONV = UnfortunatelyYes
	endif
	ifeq ($(shell expr "$(uname_R)" : '[15]\.'),2)
		NO_STRLCPY = YesPlease
	endif
	NO_MEMMEM = YesPlease
	USE_ST_TIMESPEC = YesPlease
endif
ifeq ($(uname_S),SunOS)
	NEEDS_SOCKET = YesPlease
	NEEDS_NSL = YesPlease
	SHELL_PATH = /bin/bash
	SANE_TOOL_PATH = /usr/xpg6/bin:/usr/xpg4/bin
	NO_STRCASESTR = YesPlease
	NO_MEMMEM = YesPlease
	NO_MKDTEMP = YesPlease
	NO_MKSTEMPS = YesPlease
	NO_REGEX = YesPlease
	NO_FNMATCH_CASEFOLD = YesPlease
	ifeq ($(uname_R),5.6)
		SOCKLEN_T = int
		NO_HSTRERROR = YesPlease
		NO_IPV6 = YesPlease
		NO_SOCKADDR_STORAGE = YesPlease
		NO_UNSETENV = YesPlease
		NO_SETENV = YesPlease
		NO_STRLCPY = YesPlease
		NO_C99_FORMAT = YesPlease
		NO_STRTOUMAX = YesPlease
		GIT_TEST_CMP = cmp
	endif
	ifeq ($(uname_R),5.7)
		NEEDS_RESOLV = YesPlease
		NO_IPV6 = YesPlease
		NO_SOCKADDR_STORAGE = YesPlease
		NO_UNSETENV = YesPlease
		NO_SETENV = YesPlease
		NO_STRLCPY = YesPlease
		NO_C99_FORMAT = YesPlease
		NO_STRTOUMAX = YesPlease
		GIT_TEST_CMP = cmp
	endif
	ifeq ($(uname_R),5.8)
		NO_UNSETENV = YesPlease
		NO_SETENV = YesPlease
		NO_C99_FORMAT = YesPlease
		NO_STRTOUMAX = YesPlease
		GIT_TEST_CMP = cmp
	endif
	ifeq ($(uname_R),5.9)
		NO_UNSETENV = YesPlease
		NO_SETENV = YesPlease
		NO_C99_FORMAT = YesPlease
		NO_STRTOUMAX = YesPlease
		GIT_TEST_CMP = cmp
	endif
	INSTALL = /usr/ucb/install
	TAR = gtar
	BASIC_CFLAGS += -D__EXTENSIONS__ -D__sun__ -DHAVE_ALLOCA_H
endif
ifeq ($(uname_O),Cygwin)
	ifeq ($(shell expr "$(uname_R)" : '1\.[1-6]\.'),4)
		NO_D_TYPE_IN_DIRENT = YesPlease
		NO_D_INO_IN_DIRENT = YesPlease
		NO_STRCASESTR = YesPlease
		NO_MEMMEM = YesPlease
		NO_MKSTEMPS = YesPlease
		NO_SYMLINK_HEAD = YesPlease
		NO_IPV6 = YesPlease
		OLD_ICONV = UnfortunatelyYes
	endif
	NEEDS_LIBICONV = YesPlease
	NO_FAST_WORKING_DIRECTORY = UnfortunatelyYes
	NO_TRUSTABLE_FILEMODE = UnfortunatelyYes
	NO_ST_BLOCKS_IN_STRUCT_STAT = YesPlease
	# There are conflicting reports about this.
	# On some boxes NO_MMAP is needed, and not so elsewhere.
	# Try commenting this out if you suspect MMAP is more efficient
	NO_MMAP = YesPlease
	X = .exe
	COMPAT_OBJS += compat/cygwin.o
	UNRELIABLE_FSTAT = UnfortunatelyYes
endif
ifeq ($(uname_S),FreeBSD)
	NEEDS_LIBICONV = YesPlease
	OLD_ICONV = YesPlease
	NO_MEMMEM = YesPlease
	BASIC_CFLAGS += -I/usr/local/include
	BASIC_LDFLAGS += -L/usr/local/lib
	DIR_HAS_BSD_GROUP_SEMANTICS = YesPlease
	USE_ST_TIMESPEC = YesPlease
	ifeq ($(shell expr "$(uname_R)" : '4\.'),2)
		PTHREAD_LIBS = -pthread
		NO_UINTMAX_T = YesPlease
		NO_STRTOUMAX = YesPlease
	endif
	PYTHON_PATH = /usr/local/bin/python
	HAVE_PATHS_H = YesPlease
endif
ifeq ($(uname_S),OpenBSD)
	NO_STRCASESTR = YesPlease
	NO_MEMMEM = YesPlease
	USE_ST_TIMESPEC = YesPlease
	NEEDS_LIBICONV = YesPlease
	BASIC_CFLAGS += -I/usr/local/include
	BASIC_LDFLAGS += -L/usr/local/lib
	HAVE_PATHS_H = YesPlease
endif
ifeq ($(uname_S),NetBSD)
	ifeq ($(shell expr "$(uname_R)" : '[01]\.'),2)
		NEEDS_LIBICONV = YesPlease
	endif
	BASIC_CFLAGS += -I/usr/pkg/include
	BASIC_LDFLAGS += -L/usr/pkg/lib $(CC_LD_DYNPATH)/usr/pkg/lib
	USE_ST_TIMESPEC = YesPlease
	NO_MKSTEMPS = YesPlease
	HAVE_PATHS_H = YesPlease
endif
ifeq ($(uname_S),AIX)
	DEFAULT_PAGER = more
	NO_STRCASESTR=YesPlease
	NO_MEMMEM = YesPlease
	NO_MKDTEMP = YesPlease
	NO_MKSTEMPS = YesPlease
	NO_STRLCPY = YesPlease
	NO_NSEC = YesPlease
	FREAD_READS_DIRECTORIES = UnfortunatelyYes
	INTERNAL_QSORT = UnfortunatelyYes
	NEEDS_LIBICONV=YesPlease
	BASIC_CFLAGS += -D_LARGE_FILES
	ifeq ($(shell expr "$(uname_V)" : '[1234]'),1)
		NO_PTHREADS = YesPlease
	else
		PTHREAD_LIBS = -lpthread
	endif
	ifeq ($(shell expr "$(uname_V).$(uname_R)" : '5\.1'),3)
		INLINE=''
	endif
	GIT_TEST_CMP = cmp
endif
ifeq ($(uname_S),GNU)
	# GNU/Hurd
	NO_STRLCPY=YesPlease
	NO_MKSTEMPS = YesPlease
	HAVE_PATHS_H = YesPlease
endif
ifeq ($(uname_S),IRIX)
	NO_SETENV = YesPlease
	NO_UNSETENV = YesPlease
	NO_STRCASESTR = YesPlease
	NO_MEMMEM = YesPlease
	NO_MKSTEMPS = YesPlease
	NO_MKDTEMP = YesPlease
	# When compiled with the MIPSpro 7.4.4m compiler, and without pthreads
	# (i.e. NO_PTHREADS is set), and _with_ MMAP (i.e. NO_MMAP is not set),
	# git dies with a segmentation fault when trying to access the first
	# entry of a reflog.  The conservative choice is made to always set
	# NO_MMAP.  If you suspect that your compiler is not affected by this
	# issue, comment out the NO_MMAP statement.
	NO_MMAP = YesPlease
	NO_REGEX = YesPlease
	SNPRINTF_RETURNS_BOGUS = YesPlease
	SHELL_PATH = /usr/gnu/bin/bash
	NEEDS_LIBGEN = YesPlease
endif
ifeq ($(uname_S),IRIX64)
	NO_SETENV=YesPlease
	NO_UNSETENV = YesPlease
	NO_STRCASESTR=YesPlease
	NO_MEMMEM = YesPlease
	NO_MKSTEMPS = YesPlease
	NO_MKDTEMP = YesPlease
	# When compiled with the MIPSpro 7.4.4m compiler, and without pthreads
	# (i.e. NO_PTHREADS is set), and _with_ MMAP (i.e. NO_MMAP is not set),
	# git dies with a segmentation fault when trying to access the first
	# entry of a reflog.  The conservative choice is made to always set
	# NO_MMAP.  If you suspect that your compiler is not affected by this
	# issue, comment out the NO_MMAP statement.
	NO_MMAP = YesPlease
	NO_REGEX = YesPlease
	SNPRINTF_RETURNS_BOGUS = YesPlease
	SHELL_PATH=/usr/gnu/bin/bash
	NEEDS_LIBGEN = YesPlease
endif
ifeq ($(uname_S),HP-UX)
	INLINE = __inline
	NO_IPV6=YesPlease
	NO_SETENV=YesPlease
	NO_STRCASESTR=YesPlease
	NO_MEMMEM = YesPlease
	NO_MKSTEMPS = YesPlease
	NO_STRLCPY = YesPlease
	NO_MKDTEMP = YesPlease
	NO_UNSETENV = YesPlease
	NO_HSTRERROR = YesPlease
	NO_SYS_SELECT_H = YesPlease
	SNPRINTF_RETURNS_BOGUS = YesPlease
	NO_NSEC = YesPlease
	ifeq ($(uname_R),B.11.00)
		NO_INET_NTOP = YesPlease
		NO_INET_PTON = YesPlease
	endif
	ifeq ($(uname_R),B.10.20)
		# Override HP-UX 11.x setting:
		INLINE =
		SOCKLEN_T = size_t
		NO_PREAD = YesPlease
		NO_INET_NTOP = YesPlease
		NO_INET_PTON = YesPlease
	endif
	GIT_TEST_CMP = cmp
endif
ifeq ($(uname_S),Windows)
	GIT_VERSION := $(GIT_VERSION).MSVC
	pathsep = ;
	NO_PREAD = YesPlease
	NEEDS_CRYPTO_WITH_SSL = YesPlease
	NO_LIBGEN_H = YesPlease
	NO_SYMLINK_HEAD = YesPlease
	NO_IPV6 = YesPlease
	NO_SETENV = YesPlease
	NO_UNSETENV = YesPlease
	NO_STRCASESTR = YesPlease
	NO_STRLCPY = YesPlease
<<<<<<< HEAD
	NO_STRTOK_R = YesPlease
=======
	NO_FNMATCH = YesPlease
>>>>>>> 50906e04
	NO_MEMMEM = YesPlease
	# NEEDS_LIBICONV = YesPlease
	NO_ICONV = YesPlease
	NO_C99_FORMAT = YesPlease
	NO_STRTOUMAX = YesPlease
	NO_STRTOULL = YesPlease
	NO_MKDTEMP = YesPlease
	NO_MKSTEMPS = YesPlease
	SNPRINTF_RETURNS_BOGUS = YesPlease
	NO_SVN_TESTS = YesPlease
	NO_PERL_MAKEMAKER = YesPlease
	RUNTIME_PREFIX = YesPlease
	NO_ST_BLOCKS_IN_STRUCT_STAT = YesPlease
	NO_NSEC = YesPlease
	USE_WIN32_MMAP = YesPlease
	# USE_NED_ALLOCATOR = YesPlease
	UNRELIABLE_FSTAT = UnfortunatelyYes
	OBJECT_CREATION_USES_RENAMES = UnfortunatelyNeedsTo
	NO_REGEX = YesPlease
	NO_CURL = YesPlease
	NO_PYTHON = YesPlease
	BLK_SHA1 = YesPlease
	NO_POSIX_GOODIES = UnfortunatelyYes
	NATIVE_CRLF = YesPlease

	CC = compat/vcbuild/scripts/clink.pl
	AR = compat/vcbuild/scripts/lib.pl
	CFLAGS =
	BASIC_CFLAGS = -nologo -I. -I../zlib -Icompat/vcbuild -Icompat/vcbuild/include -DWIN32 -D_CONSOLE -DHAVE_STRING_H -D_CRT_SECURE_NO_WARNINGS -D_CRT_NONSTDC_NO_DEPRECATE
<<<<<<< HEAD
	COMPAT_OBJS = compat/msvc.o compat/fnmatch/fnmatch.o compat/winansi.o compat/win32/pthread.o compat/win32/syslog.o compat/win32/sys/poll.o
	COMPAT_CFLAGS = -D__USE_MINGW_ACCESS -DNOGDI -DHAVE_STRING_H -DHAVE_ALLOCA_H -Icompat -Icompat/fnmatch -Icompat/regex -Icompat/fnmatch -Icompat/win32 -DSTRIP_EXTENSION=\".exe\"
=======
	COMPAT_OBJS = compat/msvc.o compat/winansi.o compat/win32/pthread.o
	COMPAT_CFLAGS = -D__USE_MINGW_ACCESS -DNOGDI -DHAVE_STRING_H -DHAVE_ALLOCA_H -Icompat -Icompat/regex -Icompat/win32 -DSTRIP_EXTENSION=\".exe\"
>>>>>>> 50906e04
	BASIC_LDFLAGS = -IGNORE:4217 -IGNORE:4049 -NOLOGO -SUBSYSTEM:CONSOLE -NODEFAULTLIB:MSVCRT.lib
	EXTLIBS = advapi32.lib shell32.lib wininet.lib ws2_32.lib
	PTHREAD_LIBS =
	lib =
ifndef DEBUG
	BASIC_CFLAGS += -GL -Os -MT
	BASIC_LDFLAGS += -LTCG
	AR += -LTCG
else
	BASIC_CFLAGS += -Zi -MTd
endif
	X = .exe
endif
ifeq ($(uname_S),Interix)
	NO_SYS_POLL_H = YesPlease
	NO_INTTYPES_H = YesPlease
	NO_INITGROUPS = YesPlease
	NO_IPV6 = YesPlease
	NO_MEMMEM = YesPlease
	NO_MKDTEMP = YesPlease
	NO_STRTOUMAX = YesPlease
	NO_NSEC = YesPlease
	NO_MKSTEMPS = YesPlease
	ifeq ($(uname_R),3.5)
		NO_INET_NTOP = YesPlease
		NO_INET_PTON = YesPlease
	endif
	ifeq ($(uname_R),5.2)
		NO_INET_NTOP = YesPlease
		NO_INET_PTON = YesPlease
	endif
endif
ifneq (,$(findstring MINGW,$(uname_S)))
	pathsep = ;
	NO_PREAD = YesPlease
	NEEDS_CRYPTO_WITH_SSL = YesPlease
	NO_LIBGEN_H = YesPlease
	NO_SYMLINK_HEAD = YesPlease
	NO_SETENV = YesPlease
	NO_UNSETENV = YesPlease
	NO_STRCASESTR = YesPlease
	NO_STRLCPY = YesPlease
<<<<<<< HEAD
	NO_STRTOK_R = YesPlease
=======
	NO_FNMATCH = YesPlease
>>>>>>> 50906e04
	NO_MEMMEM = YesPlease
	NEEDS_LIBICONV = YesPlease
	OLD_ICONV = YesPlease
	NO_C99_FORMAT = YesPlease
	NO_STRTOUMAX = YesPlease
	NO_MKDTEMP = YesPlease
	NO_MKSTEMPS = YesPlease
	NO_SVN_TESTS = YesPlease
	NO_PERL_MAKEMAKER = YesPlease
	RUNTIME_PREFIX = YesPlease
	NO_ST_BLOCKS_IN_STRUCT_STAT = YesPlease
	NO_NSEC = YesPlease
	USE_WIN32_MMAP = YesPlease
	USE_NED_ALLOCATOR = YesPlease
	UNRELIABLE_FSTAT = UnfortunatelyYes
	OBJECT_CREATION_USES_RENAMES = UnfortunatelyNeedsTo
	NO_REGEX = YesPlease
	NO_PYTHON = YesPlease
	BLK_SHA1 = YesPlease
<<<<<<< HEAD
	ETAGS_TARGET = ETAGS
	NO_INET_PTON = YesPlease
	NO_INET_NTOP = YesPlease
	NO_POSIX_GOODIES = UnfortunatelyYes
	COMPAT_CFLAGS += -D__USE_MINGW_ACCESS -DNOGDI -Icompat -Icompat/fnmatch -Icompat/win32
	COMPAT_CFLAGS += -DSTRIP_EXTENSION=\".exe\"
	COMPAT_OBJS += compat/mingw.o compat/fnmatch/fnmatch.o compat/winansi.o \
		compat/win32/pthread.o compat/win32/syslog.o \
		compat/win32/sys/poll.o
=======
	COMPAT_CFLAGS += -D__USE_MINGW_ACCESS -DNOGDI -Icompat -Icompat/win32
	COMPAT_CFLAGS += -DSTRIP_EXTENSION=\".exe\"
	COMPAT_OBJS += compat/mingw.o compat/winansi.o compat/win32/pthread.o
>>>>>>> 50906e04
	EXTLIBS += -lws2_32
	PTHREAD_LIBS =
	X = .exe
ifneq (,$(wildcard ../THIS_IS_MSYSGIT))
	htmldir=doc/git/html/
	prefix =
	INSTALL = /bin/install
	EXTLIBS += /mingw/lib/libz.a
	NO_R_TO_GCC_LINKER = YesPlease
	INTERNAL_QSORT = YesPlease
else
	NO_CURL = YesPlease
endif
endif

-include config.mak.autogen
-include config.mak

ifdef CHECK_HEADER_DEPENDENCIES
COMPUTE_HEADER_DEPENDENCIES =
USE_COMPUTED_HEADER_DEPENDENCIES =
endif

ifdef COMPUTE_HEADER_DEPENDENCIES
USE_COMPUTED_HEADER_DEPENDENCIES = YesPlease
endif

ifdef SANE_TOOL_PATH
SANE_TOOL_PATH_SQ = $(subst ','\'',$(SANE_TOOL_PATH))
BROKEN_PATH_FIX = 's|^\# @@BROKEN_PATH_FIX@@$$|git_broken_path_fix $(SANE_TOOL_PATH_SQ)|'
PATH := $(SANE_TOOL_PATH):${PATH}
else
BROKEN_PATH_FIX = '/^\# @@BROKEN_PATH_FIX@@$$/d'
endif

ifneq (,$(INLINE))
	BASIC_CFLAGS += -Dinline=$(INLINE)
endif

ifneq (,$(SOCKLEN_T))
	BASIC_CFLAGS += -Dsocklen_t=$(SOCKLEN_T)
endif

ifeq ($(uname_S),Darwin)
	ifndef NO_FINK
		ifeq ($(shell test -d /sw/lib && echo y),y)
			BASIC_CFLAGS += -I/sw/include
			BASIC_LDFLAGS += -L/sw/lib
		endif
	endif
	ifndef NO_DARWIN_PORTS
		ifeq ($(shell test -d /opt/local/lib && echo y),y)
			BASIC_CFLAGS += -I/opt/local/include
			BASIC_LDFLAGS += -L/opt/local/lib
		endif
	endif
	PTHREAD_LIBS =
endif

ifndef CC_LD_DYNPATH
	ifdef NO_R_TO_GCC_LINKER
		# Some gcc does not accept and pass -R to the linker to specify
		# the runtime dynamic library path.
		CC_LD_DYNPATH = -Wl,-rpath,
	else
		CC_LD_DYNPATH = -R
	endif
endif

ifdef NO_LIBGEN_H
	COMPAT_CFLAGS += -DNO_LIBGEN_H
	COMPAT_OBJS += compat/basename.o
endif

ifdef NO_CURL
	BASIC_CFLAGS += -DNO_CURL
	REMOTE_CURL_PRIMARY =
	REMOTE_CURL_ALIASES =
	REMOTE_CURL_NAMES =
else
	ifdef CURLDIR
		# Try "-Wl,-rpath=$(CURLDIR)/$(lib)" in such a case.
		BASIC_CFLAGS += -I$(CURLDIR)/include
		CURL_LIBCURL = -L$(CURLDIR)/$(lib) $(CC_LD_DYNPATH)$(CURLDIR)/$(lib) -lcurl
	else
		CURL_LIBCURL = -lcurl
	endif
	REMOTE_CURL_PRIMARY = git-remote-http$X
	REMOTE_CURL_ALIASES = git-remote-https$X git-remote-ftp$X git-remote-ftps$X
	REMOTE_CURL_NAMES = $(REMOTE_CURL_PRIMARY) $(REMOTE_CURL_ALIASES)
	PROGRAM_OBJS += http-fetch.o
	PROGRAMS += $(REMOTE_CURL_NAMES)
	curl_check := $(shell (echo 070908; curl-config --vernum) | sort -r | sed -ne 2p)
	ifeq "$(curl_check)" "070908"
		ifndef NO_EXPAT
			PROGRAM_OBJS += http-push.o
		endif
	endif
	ifndef NO_EXPAT
		ifdef EXPATDIR
			BASIC_CFLAGS += -I$(EXPATDIR)/include
			EXPAT_LIBEXPAT = -L$(EXPATDIR)/$(lib) $(CC_LD_DYNPATH)$(EXPATDIR)/$(lib) -lexpat
		else
			EXPAT_LIBEXPAT = -lexpat
		endif
	endif
endif

ifdef ZLIB_PATH
	BASIC_CFLAGS += -I$(ZLIB_PATH)/include
	EXTLIBS += -L$(ZLIB_PATH)/$(lib) $(CC_LD_DYNPATH)$(ZLIB_PATH)/$(lib)
endif
EXTLIBS += -lz

ifndef NO_OPENSSL
	OPENSSL_LIBSSL = -lssl
	ifdef OPENSSLDIR
		BASIC_CFLAGS += -I$(OPENSSLDIR)/include
		OPENSSL_LINK = -L$(OPENSSLDIR)/$(lib) $(CC_LD_DYNPATH)$(OPENSSLDIR)/$(lib)
	else
		OPENSSL_LINK =
	endif
	ifdef NEEDS_CRYPTO_WITH_SSL
		OPENSSL_LINK += -lcrypto
	endif
else
	BASIC_CFLAGS += -DNO_OPENSSL
	BLK_SHA1 = 1
	OPENSSL_LIBSSL =
endif
ifdef NEEDS_SSL_WITH_CRYPTO
	LIB_4_CRYPTO = $(OPENSSL_LINK) -lcrypto -lssl
else
	LIB_4_CRYPTO = $(OPENSSL_LINK) -lcrypto
endif
ifdef NEEDS_LIBICONV
	ifdef ICONVDIR
		BASIC_CFLAGS += -I$(ICONVDIR)/include
		ICONV_LINK = -L$(ICONVDIR)/$(lib) $(CC_LD_DYNPATH)$(ICONVDIR)/$(lib)
	else
		ICONV_LINK =
	endif
	EXTLIBS += $(ICONV_LINK) -liconv
endif
ifdef NEEDS_LIBGEN
	EXTLIBS += -lgen
endif
ifdef NEEDS_SOCKET
	EXTLIBS += -lsocket
endif
ifdef NEEDS_NSL
	EXTLIBS += -lnsl
endif
ifdef NEEDS_RESOLV
	EXTLIBS += -lresolv
endif
ifdef NO_D_TYPE_IN_DIRENT
	BASIC_CFLAGS += -DNO_D_TYPE_IN_DIRENT
endif
ifdef NO_D_INO_IN_DIRENT
	BASIC_CFLAGS += -DNO_D_INO_IN_DIRENT
endif
ifdef NO_ST_BLOCKS_IN_STRUCT_STAT
	BASIC_CFLAGS += -DNO_ST_BLOCKS_IN_STRUCT_STAT
endif
ifdef USE_NSEC
	BASIC_CFLAGS += -DUSE_NSEC
endif
ifdef USE_ST_TIMESPEC
	BASIC_CFLAGS += -DUSE_ST_TIMESPEC
endif
ifdef NO_NSEC
	BASIC_CFLAGS += -DNO_NSEC
endif
ifdef NO_C99_FORMAT
	BASIC_CFLAGS += -DNO_C99_FORMAT
endif
ifdef SNPRINTF_RETURNS_BOGUS
	COMPAT_CFLAGS += -DSNPRINTF_RETURNS_BOGUS
	COMPAT_OBJS += compat/snprintf.o
endif
ifdef FREAD_READS_DIRECTORIES
	COMPAT_CFLAGS += -DFREAD_READS_DIRECTORIES
	COMPAT_OBJS += compat/fopen.o
endif
ifdef NO_SYMLINK_HEAD
	BASIC_CFLAGS += -DNO_SYMLINK_HEAD
endif
ifdef NO_STRCASESTR
	COMPAT_CFLAGS += -DNO_STRCASESTR
	COMPAT_OBJS += compat/strcasestr.o
endif
ifdef NO_STRLCPY
	COMPAT_CFLAGS += -DNO_STRLCPY
	COMPAT_OBJS += compat/strlcpy.o
endif
ifdef NO_STRTOUMAX
	COMPAT_CFLAGS += -DNO_STRTOUMAX
	COMPAT_OBJS += compat/strtoumax.o
endif
ifdef NO_STRTOULL
	COMPAT_CFLAGS += -DNO_STRTOULL
endif
<<<<<<< HEAD
ifdef NO_STRTOK_R
	COMPAT_CFLAGS += -DNO_STRTOK_R
	COMPAT_OBJS += compat/strtok_r.o
=======
ifdef NO_FNMATCH
	COMPAT_CFLAGS += -Icompat/fnmatch
	COMPAT_CFLAGS += -DNO_FNMATCH
	COMPAT_OBJS += compat/fnmatch/fnmatch.o
else
ifdef NO_FNMATCH_CASEFOLD
	COMPAT_CFLAGS += -Icompat/fnmatch
	COMPAT_CFLAGS += -DNO_FNMATCH_CASEFOLD
	COMPAT_OBJS += compat/fnmatch/fnmatch.o
endif
>>>>>>> 50906e04
endif
ifdef NO_SETENV
	COMPAT_CFLAGS += -DNO_SETENV
	COMPAT_OBJS += compat/setenv.o
endif
ifdef NO_MKDTEMP
	COMPAT_CFLAGS += -DNO_MKDTEMP
	COMPAT_OBJS += compat/mkdtemp.o
endif
ifdef NO_MKSTEMPS
	COMPAT_CFLAGS += -DNO_MKSTEMPS
endif
ifdef NO_UNSETENV
	COMPAT_CFLAGS += -DNO_UNSETENV
	COMPAT_OBJS += compat/unsetenv.o
endif
ifdef NO_SYS_SELECT_H
	BASIC_CFLAGS += -DNO_SYS_SELECT_H
endif
ifdef NO_SYS_POLL_H
	BASIC_CFLAGS += -DNO_SYS_POLL_H
endif
ifdef NO_INTTYPES_H
	BASIC_CFLAGS += -DNO_INTTYPES_H
endif
ifdef NO_INITGROUPS
	BASIC_CFLAGS += -DNO_INITGROUPS
endif
ifdef NO_MMAP
	COMPAT_CFLAGS += -DNO_MMAP
	COMPAT_OBJS += compat/mmap.o
else
	ifdef USE_WIN32_MMAP
		COMPAT_CFLAGS += -DUSE_WIN32_MMAP
		COMPAT_OBJS += compat/win32mmap.o
	endif
endif
ifdef OBJECT_CREATION_USES_RENAMES
	COMPAT_CFLAGS += -DOBJECT_CREATION_MODE=1
endif
ifdef NO_PREAD
	COMPAT_CFLAGS += -DNO_PREAD
	COMPAT_OBJS += compat/pread.o
endif
ifdef NO_FAST_WORKING_DIRECTORY
	BASIC_CFLAGS += -DNO_FAST_WORKING_DIRECTORY
endif
ifdef NO_TRUSTABLE_FILEMODE
	BASIC_CFLAGS += -DNO_TRUSTABLE_FILEMODE
endif
ifdef NO_IPV6
	BASIC_CFLAGS += -DNO_IPV6
endif
ifdef NO_UINTMAX_T
	BASIC_CFLAGS += -Duintmax_t=uint32_t
endif
ifdef NO_SOCKADDR_STORAGE
ifdef NO_IPV6
	BASIC_CFLAGS += -Dsockaddr_storage=sockaddr_in
else
	BASIC_CFLAGS += -Dsockaddr_storage=sockaddr_in6
endif
endif
ifdef NO_INET_NTOP
	LIB_OBJS += compat/inet_ntop.o
	BASIC_CFLAGS += -DNO_INET_NTOP
endif
ifdef NO_INET_PTON
	LIB_OBJS += compat/inet_pton.o
	BASIC_CFLAGS += -DNO_INET_PTON
endif

ifdef NO_ICONV
	BASIC_CFLAGS += -DNO_ICONV
endif

ifdef OLD_ICONV
	BASIC_CFLAGS += -DOLD_ICONV
endif

ifdef NO_DEFLATE_BOUND
	BASIC_CFLAGS += -DNO_DEFLATE_BOUND
endif

ifdef NO_POSIX_GOODIES
	BASIC_CFLAGS += -DNO_POSIX_GOODIES
endif

ifdef BLK_SHA1
	SHA1_HEADER = "block-sha1/sha1.h"
	LIB_OBJS += block-sha1/sha1.o
	LIB_H += block-sha1/sha1.h
else
ifdef PPC_SHA1
	SHA1_HEADER = "ppc/sha1.h"
	LIB_OBJS += ppc/sha1.o ppc/sha1ppc.o
	LIB_H += ppc/sha1.h
else
	SHA1_HEADER = <openssl/sha.h>
	EXTLIBS += $(LIB_4_CRYPTO)
endif
endif
ifdef NO_PERL_MAKEMAKER
	export NO_PERL_MAKEMAKER
endif
ifdef NO_HSTRERROR
	COMPAT_CFLAGS += -DNO_HSTRERROR
	COMPAT_OBJS += compat/hstrerror.o
endif
ifdef NO_MEMMEM
	COMPAT_CFLAGS += -DNO_MEMMEM
	COMPAT_OBJS += compat/memmem.o
endif
ifdef INTERNAL_QSORT
	COMPAT_CFLAGS += -DINTERNAL_QSORT
	COMPAT_OBJS += compat/qsort.o
endif
ifdef RUNTIME_PREFIX
	COMPAT_CFLAGS += -DRUNTIME_PREFIX
endif

ifdef NO_PTHREADS
	BASIC_CFLAGS += -DNO_PTHREADS
else
	BASIC_CFLAGS += $(PTHREAD_CFLAGS)
	EXTLIBS += $(PTHREAD_LIBS)
	LIB_OBJS += thread-utils.o
endif

ifdef HAVE_PATHS_H
	BASIC_CFLAGS += -DHAVE_PATHS_H
endif

ifdef DIR_HAS_BSD_GROUP_SEMANTICS
	COMPAT_CFLAGS += -DDIR_HAS_BSD_GROUP_SEMANTICS
endif
ifdef UNRELIABLE_FSTAT
	BASIC_CFLAGS += -DUNRELIABLE_FSTAT
endif
ifdef NO_REGEX
	COMPAT_CFLAGS += -Icompat/regex
	COMPAT_OBJS += compat/regex/regex.o
endif

ifdef USE_NED_ALLOCATOR
       COMPAT_CFLAGS += -Icompat/nedmalloc
       COMPAT_OBJS += compat/nedmalloc/nedmalloc.o
endif

ifdef GIT_TEST_CMP_USE_COPIED_CONTEXT
	export GIT_TEST_CMP_USE_COPIED_CONTEXT
endif

ifeq ($(TCLTK_PATH),)
NO_TCLTK=NoThanks
endif

ifeq ($(PERL_PATH),)
NO_PERL=NoThanks
endif

ifeq ($(PYTHON_PATH),)
NO_PYTHON=NoThanks
endif

QUIET_SUBDIR0  = +$(MAKE) -C # space to separate -C and subdir
QUIET_SUBDIR1  =

ifneq ($(findstring $(MAKEFLAGS),w),w)
PRINT_DIR = --no-print-directory
else # "make -w"
NO_SUBDIR = :
endif

ifneq ($(findstring $(MAKEFLAGS),s),s)
ifndef V
	QUIET_CC       = @echo '   ' CC $@;
	QUIET_AR       = @echo '   ' AR $@;
	QUIET_LINK     = @echo '   ' LINK $@;
	QUIET_BUILT_IN = @echo '   ' BUILTIN $@;
	QUIET_GEN      = @echo '   ' GEN $@;
	QUIET_LNCP     = @echo '   ' LN/CP $@;
	QUIET_GCOV     = @echo '   ' GCOV $@;
	QUIET_SUBDIR0  = +@subdir=
	QUIET_SUBDIR1  = ;$(NO_SUBDIR) echo '   ' SUBDIR $$subdir; \
			 $(MAKE) $(PRINT_DIR) -C $$subdir
	export V
	export QUIET_GEN
	export QUIET_BUILT_IN
endif
endif

ifdef ASCIIDOC8
	export ASCIIDOC8
endif

# Shell quote (do not use $(call) to accommodate ancient setups);

SHA1_HEADER_SQ = $(subst ','\'',$(SHA1_HEADER))
ETC_GITCONFIG_SQ = $(subst ','\'',$(ETC_GITCONFIG))
ETC_GITATTRIBUTES_SQ = $(subst ','\'',$(ETC_GITATTRIBUTES))

DESTDIR_SQ = $(subst ','\'',$(DESTDIR))
bindir_SQ = $(subst ','\'',$(bindir))
bindir_relative_SQ = $(subst ','\'',$(bindir_relative))
mandir_SQ = $(subst ','\'',$(mandir))
infodir_SQ = $(subst ','\'',$(infodir))
gitexecdir_SQ = $(subst ','\'',$(gitexecdir))
template_dir_SQ = $(subst ','\'',$(template_dir))
htmldir_SQ = $(subst ','\'',$(htmldir))
prefix_SQ = $(subst ','\'',$(prefix))
gitwebdir_SQ = $(subst ','\'',$(gitwebdir))

SHELL_PATH_SQ = $(subst ','\'',$(SHELL_PATH))
PERL_PATH_SQ = $(subst ','\'',$(PERL_PATH))
PYTHON_PATH_SQ = $(subst ','\'',$(PYTHON_PATH))
TCLTK_PATH_SQ = $(subst ','\'',$(TCLTK_PATH))
DIFF_SQ = $(subst ','\'',$(DIFF))

LIBS = $(GITLIBS) $(EXTLIBS)

BASIC_CFLAGS += -DSHA1_HEADER='$(SHA1_HEADER_SQ)' \
	$(COMPAT_CFLAGS)
LIB_OBJS += $(COMPAT_OBJS)

# Quote for C

ifdef DEFAULT_EDITOR
DEFAULT_EDITOR_CQ = "$(subst ",\",$(subst \,\\,$(DEFAULT_EDITOR)))"
DEFAULT_EDITOR_CQ_SQ = $(subst ','\'',$(DEFAULT_EDITOR_CQ))

BASIC_CFLAGS += -DDEFAULT_EDITOR='$(DEFAULT_EDITOR_CQ_SQ)'
endif

ifdef DEFAULT_PAGER
DEFAULT_PAGER_CQ = "$(subst ",\",$(subst \,\\,$(DEFAULT_PAGER)))"
DEFAULT_PAGER_CQ_SQ = $(subst ','\'',$(DEFAULT_PAGER_CQ))

BASIC_CFLAGS += -DDEFAULT_PAGER='$(DEFAULT_PAGER_CQ_SQ)'
endif

ALL_CFLAGS += $(BASIC_CFLAGS)
ALL_LDFLAGS += $(BASIC_LDFLAGS)

export DIFF TAR INSTALL DESTDIR SHELL_PATH


### Build rules

SHELL = $(SHELL_PATH)

all:: shell_compatibility_test $(ALL_PROGRAMS) $(SCRIPT_LIB) $(BUILT_INS) $(OTHER_PROGRAMS) GIT-BUILD-OPTIONS
ifneq (,$X)
	$(QUIET_BUILT_IN)$(foreach p,$(patsubst %$X,%,$(filter %$X,$(ALL_PROGRAMS) $(BUILT_INS) git$X)), test -d '$p' -o '$p' -ef '$p$X' || $(RM) '$p';)
endif

all::
ifndef NO_TCLTK
	$(QUIET_SUBDIR0)git-gui $(QUIET_SUBDIR1) gitexecdir='$(gitexec_instdir_SQ)' all
	$(QUIET_SUBDIR0)gitk-git $(QUIET_SUBDIR1) all
endif
ifndef NO_PERL
	$(QUIET_SUBDIR0)perl $(QUIET_SUBDIR1) PERL_PATH='$(PERL_PATH_SQ)' prefix='$(prefix_SQ)' all
endif
ifndef NO_PYTHON
	$(QUIET_SUBDIR0)git_remote_helpers $(QUIET_SUBDIR1) PYTHON_PATH='$(PYTHON_PATH_SQ)' prefix='$(prefix_SQ)' all
endif
	$(QUIET_SUBDIR0)templates $(QUIET_SUBDIR1) SHELL_PATH='$(SHELL_PATH_SQ)' PERL_PATH='$(PERL_PATH_SQ)'

please_set_SHELL_PATH_to_a_more_modern_shell:
	@$$(:)

shell_compatibility_test: please_set_SHELL_PATH_to_a_more_modern_shell

strip: $(PROGRAMS) git$X
	$(STRIP) $(STRIP_OPTS) $(PROGRAMS) git$X

git.o: common-cmds.h
git.s git.o: EXTRA_CPPFLAGS = -DGIT_VERSION='"$(GIT_VERSION)"' \
	'-DGIT_HTML_PATH="$(htmldir_SQ)"'

git$X: git.o $(BUILTIN_OBJS) $(GITLIBS)
	$(QUIET_LINK)$(CC) $(ALL_CFLAGS) -o $@ git.o \
		$(BUILTIN_OBJS) $(ALL_LDFLAGS) $(LIBS)

builtin/help.o: common-cmds.h
builtin/help.s builtin/help.o: EXTRA_CPPFLAGS = \
	'-DGIT_HTML_PATH="$(htmldir_SQ)"' \
	'-DGIT_MAN_PATH="$(mandir_SQ)"' \
	'-DGIT_INFO_PATH="$(infodir_SQ)"'

$(BUILT_INS): git$X
	$(QUIET_BUILT_IN)$(RM) $@ && \
	ln git$X $@ 2>/dev/null || \
	ln -s git$X $@ 2>/dev/null || \
	cp git$X $@

common-cmds.h: ./generate-cmdlist.sh command-list.txt

common-cmds.h: $(wildcard Documentation/git-*.txt)
	$(QUIET_GEN)./generate-cmdlist.sh > $@+ && mv $@+ $@

define cmd_munge_script
$(RM) $@ $@+ && \
sed -e '1s|#!.*/sh|#!$(SHELL_PATH_SQ)|' \
    -e 's|@SHELL_PATH@|$(SHELL_PATH_SQ)|' \
    -e 's|@@DIFF@@|$(DIFF_SQ)|' \
    -e 's/@@GIT_VERSION@@/$(GIT_VERSION)/g' \
    -e 's/@@NO_CURL@@/$(NO_CURL)/g' \
    -e $(BROKEN_PATH_FIX) \
    $@.sh >$@+
endef

$(patsubst %.sh,%,$(SCRIPT_SH)) : % : %.sh
	$(QUIET_GEN)$(cmd_munge_script) && \
	chmod +x $@+ && \
	mv $@+ $@

$(SCRIPT_LIB) : % : %.sh
	$(QUIET_GEN)$(cmd_munge_script) && \
	mv $@+ $@

ifndef NO_PERL
$(patsubst %.perl,%,$(SCRIPT_PERL)): perl/perl.mak

perl/perl.mak: GIT-CFLAGS perl/Makefile perl/Makefile.PL
	$(QUIET_SUBDIR0)perl $(QUIET_SUBDIR1) PERL_PATH='$(PERL_PATH_SQ)' prefix='$(prefix_SQ)' $(@F)

$(patsubst %.perl,%,$(SCRIPT_PERL)): % : %.perl
	$(QUIET_GEN)$(RM) $@ $@+ && \
	INSTLIBDIR=`MAKEFLAGS= $(MAKE) -C perl -s --no-print-directory instlibdir` && \
	sed -e '1{' \
	    -e '	s|#!.*perl|#!$(PERL_PATH_SQ)|' \
	    -e '	h' \
	    -e '	s=.*=use lib (split(/$(pathsep)/, $$ENV{GITPERLLIB} || "'"$$INSTLIBDIR"'"));=' \
	    -e '	H' \
	    -e '	x' \
	    -e '}' \
	    -e 's/@@GIT_VERSION@@/$(GIT_VERSION)/g' \
	    $@.perl >$@+ && \
	chmod +x $@+ && \
	mv $@+ $@


.PHONY: gitweb
gitweb:
	$(QUIET_SUBDIR0)gitweb $(QUIET_SUBDIR1) all

ifdef JSMIN
GITWEB_PROGRAMS += gitweb/static/gitweb.min.js
GITWEB_JS = gitweb/static/gitweb.min.js
else
GITWEB_JS = gitweb/static/gitweb.js
endif
ifdef CSSMIN
GITWEB_PROGRAMS += gitweb/static/gitweb.min.css
GITWEB_CSS = gitweb/static/gitweb.min.css
else
GITWEB_CSS = gitweb/static/gitweb.css
endif
OTHER_PROGRAMS +=  gitweb/gitweb.cgi  $(GITWEB_PROGRAMS)
gitweb/gitweb.cgi: gitweb/gitweb.perl $(GITWEB_PROGRAMS)
	$(QUIET_SUBDIR0)gitweb $(QUIET_SUBDIR1) $(patsubst gitweb/%,%,$@)

ifdef JSMIN
gitweb/static/gitweb.min.js: gitweb/static/gitweb.js
	$(QUIET_SUBDIR0)gitweb $(QUIET_SUBDIR1) $(patsubst gitweb/%,%,$@)
endif # JSMIN
ifdef CSSMIN
gitweb/static/gitweb.min.css: gitweb/static/gitweb.css
	$(QUIET_SUBDIR0)gitweb $(QUIET_SUBDIR1) $(patsubst gitweb/%,%,$@)
endif # CSSMIN


git-instaweb: git-instaweb.sh gitweb/gitweb.cgi gitweb/static/gitweb.css gitweb/static/gitweb.js
	$(QUIET_GEN)$(RM) $@ $@+ && \
	sed -e '1s|#!.*/sh|#!$(SHELL_PATH_SQ)|' \
	    -e 's/@@GIT_VERSION@@/$(GIT_VERSION)/g' \
	    -e 's/@@NO_CURL@@/$(NO_CURL)/g' \
	    -e 's|@@GITWEBDIR@@|$(gitwebdir_SQ)|g' \
	    -e 's|@@PERL@@|$(PERL_PATH_SQ)|g' \
	    $@.sh > $@+ && \
	chmod +x $@+ && \
	mv $@+ $@
else # NO_PERL
$(patsubst %.perl,%,$(SCRIPT_PERL)) git-instaweb: % : unimplemented.sh
	$(QUIET_GEN)$(RM) $@ $@+ && \
	sed -e '1s|#!.*/sh|#!$(SHELL_PATH_SQ)|' \
	    -e 's|@@REASON@@|NO_PERL=$(NO_PERL)|g' \
	    unimplemented.sh >$@+ && \
	chmod +x $@+ && \
	mv $@+ $@
endif # NO_PERL

ifndef NO_PYTHON
$(patsubst %.py,%,$(SCRIPT_PYTHON)): GIT-CFLAGS
$(patsubst %.py,%,$(SCRIPT_PYTHON)): % : %.py
	$(QUIET_GEN)$(RM) $@ $@+ && \
	INSTLIBDIR=`MAKEFLAGS= $(MAKE) -C git_remote_helpers -s \
		--no-print-directory prefix='$(prefix_SQ)' DESTDIR='$(DESTDIR_SQ)' \
		instlibdir` && \
	sed -e '1s|#!.*python|#!$(PYTHON_PATH_SQ)|' \
	    -e 's|\(os\.getenv("GITPYTHONLIB"\)[^)]*)|\1,"@@INSTLIBDIR@@")|' \
	    -e 's|@@INSTLIBDIR@@|'"$$INSTLIBDIR"'|g' \
	    $@.py >$@+ && \
	chmod +x $@+ && \
	mv $@+ $@
else # NO_PYTHON
$(patsubst %.py,%,$(SCRIPT_PYTHON)): % : unimplemented.sh
	$(QUIET_GEN)$(RM) $@ $@+ && \
	sed -e '1s|#!.*/sh|#!$(SHELL_PATH_SQ)|' \
	    -e 's|@@REASON@@|NO_PYTHON=$(NO_PYTHON)|g' \
	    unimplemented.sh >$@+ && \
	chmod +x $@+ && \
	mv $@+ $@
endif # NO_PYTHON

configure: configure.ac
	$(QUIET_GEN)$(RM) $@ $<+ && \
	sed -e 's/@@GIT_VERSION@@/$(GIT_VERSION)/g' \
	    $< > $<+ && \
	autoconf -o $@ $<+ && \
	$(RM) $<+

# These can record GIT_VERSION
git.o git.spec \
	$(patsubst %.sh,%,$(SCRIPT_SH)) \
	$(patsubst %.perl,%,$(SCRIPT_PERL)) \
	: GIT-VERSION-FILE

TEST_OBJS := $(patsubst test-%$X,test-%.o,$(TEST_PROGRAMS))
GIT_OBJS := $(LIB_OBJS) $(BUILTIN_OBJS) $(PROGRAM_OBJS) $(TEST_OBJS) \
	git.o
ifndef NO_CURL
	GIT_OBJS += http.o http-walker.o remote-curl.o
endif
XDIFF_OBJS = xdiff/xdiffi.o xdiff/xprepare.o xdiff/xutils.o xdiff/xemit.o \
	xdiff/xmerge.o xdiff/xpatience.o
VCSSVN_OBJS = vcs-svn/string_pool.o vcs-svn/line_buffer.o \
	vcs-svn/repo_tree.o vcs-svn/fast_export.o vcs-svn/svndump.o
OBJECTS := $(GIT_OBJS) $(XDIFF_OBJS) $(VCSSVN_OBJS)

dep_files := $(foreach f,$(OBJECTS),$(dir $f).depend/$(notdir $f).d)
dep_dirs := $(addsuffix .depend,$(sort $(dir $(OBJECTS))))

ifdef COMPUTE_HEADER_DEPENDENCIES
$(dep_dirs):
	mkdir -p $@

missing_dep_dirs := $(filter-out $(wildcard $(dep_dirs)),$(dep_dirs))
dep_file = $(dir $@).depend/$(notdir $@).d
dep_args = -MF $(dep_file) -MMD -MP
ifdef CHECK_HEADER_DEPENDENCIES
$(error cannot compute header dependencies outside a normal build. \
Please unset CHECK_HEADER_DEPENDENCIES and try again)
endif
endif

ifndef COMPUTE_HEADER_DEPENDENCIES
ifndef CHECK_HEADER_DEPENDENCIES
dep_dirs =
missing_dep_dirs =
dep_args =
endif
endif

ifdef CHECK_HEADER_DEPENDENCIES
ifndef PRINT_HEADER_DEPENDENCIES
missing_deps = $(filter-out $(notdir $^), \
	$(notdir $(shell $(MAKE) -s $@ \
		CHECK_HEADER_DEPENDENCIES=YesPlease \
		USE_COMPUTED_HEADER_DEPENDENCIES=YesPlease \
		PRINT_HEADER_DEPENDENCIES=YesPlease)))
endif
endif

ASM_SRC := $(wildcard $(OBJECTS:o=S))
ASM_OBJ := $(ASM_SRC:S=o)
C_OBJ := $(filter-out $(ASM_OBJ),$(OBJECTS))

.SUFFIXES:

ifdef PRINT_HEADER_DEPENDENCIES
$(C_OBJ): %.o: %.c FORCE
	echo $^
$(ASM_OBJ): %.o: %.S FORCE
	echo $^

ifndef CHECK_HEADER_DEPENDENCIES
$(error cannot print header dependencies during a normal build. \
Please set CHECK_HEADER_DEPENDENCIES and try again)
endif
endif

ifndef PRINT_HEADER_DEPENDENCIES
ifdef CHECK_HEADER_DEPENDENCIES
$(C_OBJ): %.o: %.c $(dep_files) FORCE
	@set -e; echo CHECK $@; \
	missing_deps="$(missing_deps)"; \
	if test "$$missing_deps"; \
	then \
		echo missing dependencies: $$missing_deps; \
		false; \
	fi
$(ASM_OBJ): %.o: %.S $(dep_files) FORCE
	@set -e; echo CHECK $@; \
	missing_deps="$(missing_deps)"; \
	if test "$$missing_deps"; \
	then \
		echo missing dependencies: $$missing_deps; \
		false; \
	fi
endif
endif

ifndef CHECK_HEADER_DEPENDENCIES
$(C_OBJ): %.o: %.c GIT-CFLAGS $(missing_dep_dirs)
	$(QUIET_CC)$(CC) -o $*.o -c $(dep_args) $(ALL_CFLAGS) $(EXTRA_CPPFLAGS) $<
$(ASM_OBJ): %.o: %.S GIT-CFLAGS $(missing_dep_dirs)
	$(QUIET_CC)$(CC) -o $*.o -c $(dep_args) $(ALL_CFLAGS) $(EXTRA_CPPFLAGS) $<
endif

%.s: %.c GIT-CFLAGS FORCE
	$(QUIET_CC)$(CC) -S $(ALL_CFLAGS) $(EXTRA_CPPFLAGS) $<

ifdef USE_COMPUTED_HEADER_DEPENDENCIES
# Take advantage of gcc's on-the-fly dependency generation
# See <http://gcc.gnu.org/gcc-3.0/features.html>.
dep_files_present := $(wildcard $(dep_files))
ifneq ($(dep_files_present),)
include $(dep_files_present)
endif
else
# Dependencies on header files, for platforms that do not support
# the gcc -MMD option.
#
# Dependencies on automatically generated headers such as common-cmds.h
# should _not_ be included here, since they are necessary even when
# building an object for the first time.
#
# XXX. Please check occasionally that these include all dependencies
# gcc detects!

$(GIT_OBJS): $(LIB_H)
builtin/branch.o builtin/checkout.o builtin/clone.o builtin/reset.o branch.o transport.o: branch.h
builtin/bundle.o bundle.o transport.o: bundle.h
builtin/bisect--helper.o builtin/rev-list.o bisect.o: bisect.h
builtin/clone.o builtin/fetch-pack.o transport.o: fetch-pack.h
builtin/grep.o: thread-utils.h
builtin/send-pack.o transport.o: send-pack.h
builtin/log.o builtin/shortlog.o: shortlog.h
builtin/prune.o builtin/reflog.o reachable.o: reachable.h
builtin/commit.o builtin/revert.o wt-status.o: wt-status.h
builtin/tar-tree.o archive-tar.o: tar.h
builtin/pack-objects.o: thread-utils.h
connect.o transport.o http-backend.o: url.h
http-fetch.o http-walker.o remote-curl.o transport.o walker.o: walker.h
http.o http-walker.o http-push.o http-fetch.o remote-curl.o: http.h

xdiff-interface.o $(XDIFF_OBJS): \
	xdiff/xinclude.h xdiff/xmacros.h xdiff/xdiff.h xdiff/xtypes.h \
	xdiff/xutils.h xdiff/xprepare.h xdiff/xdiffi.h xdiff/xemit.h

$(VCSSVN_OBJS): \
	vcs-svn/obj_pool.h vcs-svn/trp.h vcs-svn/string_pool.h \
	vcs-svn/line_buffer.h vcs-svn/repo_tree.h vcs-svn/fast_export.h \
	vcs-svn/svndump.h
endif

exec_cmd.s exec_cmd.o: EXTRA_CPPFLAGS = \
	'-DGIT_EXEC_PATH="$(gitexecdir_SQ)"' \
	'-DBINDIR="$(bindir_relative_SQ)"' \
	'-DPREFIX="$(prefix_SQ)"'

builtin/init-db.s builtin/init-db.o: EXTRA_CPPFLAGS = \
	-DDEFAULT_GIT_TEMPLATE_DIR='"$(template_dir_SQ)"'

config.s config.o: EXTRA_CPPFLAGS = -DETC_GITCONFIG='"$(ETC_GITCONFIG_SQ)"'

attr.s attr.o: EXTRA_CPPFLAGS = -DETC_GITATTRIBUTES='"$(ETC_GITATTRIBUTES_SQ)"'

http.s http.o: EXTRA_CPPFLAGS = -DGIT_HTTP_USER_AGENT='"git/$(GIT_VERSION)"'

ifdef NO_EXPAT
http-walker.s http-walker.o: EXTRA_CPPFLAGS = -DNO_EXPAT
endif

ifdef NO_REGEX
compat/regex/regex.o: EXTRA_CPPFLAGS = -DGAWK -DNO_MBSUPPORT
endif

ifdef USE_NED_ALLOCATOR
compat/nedmalloc/nedmalloc.o: EXTRA_CPPFLAGS = \
	-DNDEBUG -DOVERRIDE_STRDUP -DREPLACE_SYSTEM_ALLOCATOR
endif

git-%$X: %.o $(GITLIBS)
	$(QUIET_LINK)$(CC) $(ALL_CFLAGS) -o $@ $(ALL_LDFLAGS) $(filter %.o,$^) $(LIBS)

git-imap-send$X: imap-send.o $(GITLIBS)
	$(QUIET_LINK)$(CC) $(ALL_CFLAGS) -o $@ $(ALL_LDFLAGS) $(filter %.o,$^) \
		$(LIBS) $(OPENSSL_LINK) $(OPENSSL_LIBSSL) $(LIB_4_CRYPTO)

git-http-fetch$X: revision.o http.o http-walker.o http-fetch.o $(GITLIBS)
	$(QUIET_LINK)$(CC) $(ALL_CFLAGS) -o $@ $(ALL_LDFLAGS) $(filter %.o,$^) \
		$(LIBS) $(CURL_LIBCURL)
git-http-push$X: revision.o http.o http-push.o $(GITLIBS)
	$(QUIET_LINK)$(CC) $(ALL_CFLAGS) -o $@ $(ALL_LDFLAGS) $(filter %.o,$^) \
		$(LIBS) $(CURL_LIBCURL) $(EXPAT_LIBEXPAT)

$(REMOTE_CURL_ALIASES): $(REMOTE_CURL_PRIMARY)
	$(QUIET_LNCP)$(RM) $@ && \
	ln $< $@ 2>/dev/null || \
	ln -s $< $@ 2>/dev/null || \
	cp $< $@

$(REMOTE_CURL_PRIMARY): remote-curl.o http.o http-walker.o $(GITLIBS)
	$(QUIET_LINK)$(CC) $(ALL_CFLAGS) -o $@ $(ALL_LDFLAGS) $(filter %.o,$^) \
		$(LIBS) $(CURL_LIBCURL) $(EXPAT_LIBEXPAT)

$(LIB_FILE): $(LIB_OBJS)
	$(QUIET_AR)$(RM) $@ && $(AR) rcs $@ $(LIB_OBJS)

$(XDIFF_LIB): $(XDIFF_OBJS)
	$(QUIET_AR)$(RM) $@ && $(AR) rcs $@ $(XDIFF_OBJS)

$(VCSSVN_LIB): $(VCSSVN_OBJS)
	$(QUIET_AR)$(RM) $@ && $(AR) rcs $@ $(VCSSVN_OBJS)

doc:
	$(MAKE) -C Documentation all

man:
	$(MAKE) -C Documentation man

html:
	$(MAKE) -C Documentation html

info:
	$(MAKE) -C Documentation info

pdf:
	$(MAKE) -C Documentation pdf

$(ETAGS_TARGET): FORCE
	$(RM) $(ETAGS_TARGET)
	$(FIND) . -name '*.[hcS]' -print | xargs etags -a -o $(ETAGS_TARGET)

tags: FORCE
	$(RM) tags
	$(FIND) . -name '*.[hcS]' -print | xargs ctags -a

cscope:
	$(RM) cscope*
	$(FIND) . -name '*.[hcS]' -print | xargs cscope -b

### Detect prefix changes
TRACK_CFLAGS = $(CC):$(subst ','\'',$(ALL_CFLAGS)):\
             $(bindir_SQ):$(gitexecdir_SQ):$(template_dir_SQ):$(prefix_SQ)

GIT-CFLAGS: FORCE
	@FLAGS='$(TRACK_CFLAGS)'; \
	    if test x"$$FLAGS" != x"`cat GIT-CFLAGS 2>/dev/null`" ; then \
		echo 1>&2 "    * new build flags or prefix"; \
		echo "$$FLAGS" >GIT-CFLAGS; \
            fi

# We need to apply sq twice, once to protect from the shell
# that runs GIT-BUILD-OPTIONS, and then again to protect it
# and the first level quoting from the shell that runs "echo".
GIT-BUILD-OPTIONS: FORCE
	@echo SHELL_PATH=\''$(subst ','\'',$(SHELL_PATH_SQ))'\' >$@
	@echo PERL_PATH=\''$(subst ','\'',$(PERL_PATH_SQ))'\' >>$@
	@echo DIFF=\''$(subst ','\'',$(subst ','\'',$(DIFF)))'\' >>$@
	@echo PYTHON_PATH=\''$(subst ','\'',$(PYTHON_PATH_SQ))'\' >>$@
	@echo TAR=\''$(subst ','\'',$(subst ','\'',$(TAR)))'\' >>$@
	@echo NO_CURL=\''$(subst ','\'',$(subst ','\'',$(NO_CURL)))'\' >>$@
	@echo NO_PERL=\''$(subst ','\'',$(subst ','\'',$(NO_PERL)))'\' >>$@
	@echo NO_PYTHON=\''$(subst ','\'',$(subst ','\'',$(NO_PYTHON)))'\' >>$@
ifdef GIT_TEST_CMP
	@echo GIT_TEST_CMP=\''$(subst ','\'',$(subst ','\'',$(GIT_TEST_CMP)))'\' >>$@
endif
ifdef GIT_TEST_CMP_USE_COPIED_CONTEXT
	@echo GIT_TEST_CMP_USE_COPIED_CONTEXT=YesPlease >>$@
endif

### Detect Tck/Tk interpreter path changes
ifndef NO_TCLTK
TRACK_VARS = $(subst ','\'',-DTCLTK_PATH='$(TCLTK_PATH_SQ)')

GIT-GUI-VARS: FORCE
	@VARS='$(TRACK_VARS)'; \
	    if test x"$$VARS" != x"`cat $@ 2>/dev/null`" ; then \
		echo 1>&2 "    * new Tcl/Tk interpreter location"; \
		echo "$$VARS" >$@; \
            fi
endif

test_bindir_programs := $(patsubst %,bin-wrappers/%,$(BINDIR_PROGRAMS_NEED_X) $(BINDIR_PROGRAMS_NO_X) $(TEST_PROGRAMS_NEED_X))

all:: $(TEST_PROGRAMS) $(test_bindir_programs)

bin-wrappers/%: wrap-for-bin.sh
	@mkdir -p bin-wrappers
	$(QUIET_GEN)sed -e '1s|#!.*/sh|#!$(SHELL_PATH_SQ)|' \
	     -e 's|@@BUILD_DIR@@|$(shell pwd)|' \
	     -e 's|@@PROG@@|$(@F)|' < $< > $@ && \
	chmod +x $@

# GNU make supports exporting all variables by "export" without parameters.
# However, the environment gets quite big, and some programs have problems
# with that.

export NO_SVN_TESTS

### Testing rules

test: all
	$(MAKE) -C t/ all

test-ctype$X: ctype.o

test-date$X: date.o ctype.o

test-delta$X: diff-delta.o patch-delta.o

test-line-buffer$X: vcs-svn/lib.a

test-parse-options$X: parse-options.o

test-string-pool$X: vcs-svn/lib.a

test-svn-fe$X: vcs-svn/lib.a

.PRECIOUS: $(TEST_OBJS)

test-%$X: test-%.o $(GITLIBS)
	$(QUIET_LINK)$(CC) $(ALL_CFLAGS) -o $@ $(ALL_LDFLAGS) $(filter %.o,$^) $(filter %.a,$^) $(LIBS)

check-sha1:: test-sha1$X
	./test-sha1.sh

check: common-cmds.h
	if sparse; \
	then \
		for i in *.c; \
		do \
			sparse $(ALL_CFLAGS) $(SPARSE_FLAGS) $$i || exit; \
		done; \
	else \
		echo 2>&1 "Did you mean 'make test'?"; \
		exit 1; \
	fi

remove-dashes:
	./fixup-builtins $(BUILT_INS) $(PROGRAMS) $(SCRIPTS)

### Installation rules

ifneq ($(filter /%,$(firstword $(template_dir))),)
template_instdir = $(template_dir)
else
template_instdir = $(prefix)/$(template_dir)
endif
export template_instdir

ifneq ($(filter /%,$(firstword $(gitexecdir))),)
gitexec_instdir = $(gitexecdir)
else
gitexec_instdir = $(prefix)/$(gitexecdir)
endif
gitexec_instdir_SQ = $(subst ','\'',$(gitexec_instdir))
export gitexec_instdir

install_bindir_programs := $(patsubst %,%$X,$(BINDIR_PROGRAMS_NEED_X)) $(BINDIR_PROGRAMS_NO_X)

install: all
	$(INSTALL) -d -m 755 '$(DESTDIR_SQ)$(bindir_SQ)'
	$(INSTALL) -d -m 755 '$(DESTDIR_SQ)$(gitexec_instdir_SQ)'
	$(INSTALL) $(ALL_PROGRAMS) '$(DESTDIR_SQ)$(gitexec_instdir_SQ)'
	$(INSTALL) -m 644 $(SCRIPT_LIB) '$(DESTDIR_SQ)$(gitexec_instdir_SQ)'
	$(INSTALL) $(install_bindir_programs) '$(DESTDIR_SQ)$(bindir_SQ)'
	$(MAKE) -C templates DESTDIR='$(DESTDIR_SQ)' install
ifndef NO_PERL
	$(MAKE) -C perl prefix='$(prefix_SQ)' DESTDIR='$(DESTDIR_SQ)' install
	$(MAKE) -C gitweb install
endif
ifndef NO_PYTHON
	$(MAKE) -C git_remote_helpers prefix='$(prefix_SQ)' DESTDIR='$(DESTDIR_SQ)' install
endif
ifndef NO_TCLTK
	$(MAKE) -C gitk-git install
	$(MAKE) -C git-gui gitexecdir='$(gitexec_instdir_SQ)' install
endif
ifneq (,$X)
	$(foreach p,$(patsubst %$X,%,$(filter %$X,$(ALL_PROGRAMS) $(BUILT_INS) git$X)), test '$(DESTDIR_SQ)$(gitexec_instdir_SQ)/$p' -ef '$(DESTDIR_SQ)$(gitexec_instdir_SQ)/$p$X' || $(RM) '$(DESTDIR_SQ)$(gitexec_instdir_SQ)/$p';)
endif

	bindir=$$(cd '$(DESTDIR_SQ)$(bindir_SQ)' && pwd) && \
	execdir=$$(cd '$(DESTDIR_SQ)$(gitexec_instdir_SQ)' && pwd) && \
	{ test "$$bindir/" = "$$execdir/" || \
	  for p in git$X $(filter $(install_bindir_programs),$(ALL_PROGRAMS)); do \
		$(RM) "$$execdir/$$p" && \
		test -z "$(NO_CROSS_DIRECTORY_HARDLINKS)" && \
		ln "$$bindir/$$p" "$$execdir/$$p" 2>/dev/null || \
		cp "$$bindir/$$p" "$$execdir/$$p" || exit; \
	  done; \
	} && \
	for p in $(filter $(install_bindir_programs),$(BUILT_INS)); do \
		$(RM) "$$bindir/$$p" && \
		ln "$$bindir/git$X" "$$bindir/$$p" 2>/dev/null || \
		ln -s "git$X" "$$bindir/$$p" 2>/dev/null || \
		cp "$$bindir/git$X" "$$bindir/$$p" || exit; \
	done && \
	for p in $(BUILT_INS); do \
		$(RM) "$$execdir/$$p" && \
		ln "$$execdir/git$X" "$$execdir/$$p" 2>/dev/null || \
		ln -s "git$X" "$$execdir/$$p" 2>/dev/null || \
		cp "$$execdir/git$X" "$$execdir/$$p" || exit; \
	done && \
	remote_curl_aliases="$(REMOTE_CURL_ALIASES)" && \
	for p in $$remote_curl_aliases; do \
		$(RM) "$$execdir/$$p" && \
		ln "$$execdir/git-remote-http$X" "$$execdir/$$p" 2>/dev/null || \
		ln -s "git-remote-http$X" "$$execdir/$$p" 2>/dev/null || \
		cp "$$execdir/git-remote-http$X" "$$execdir/$$p" || exit; \
	done && \
	./check_bindir "z$$bindir" "z$$execdir" "$$bindir/git-add$X"

install-gitweb:
	$(MAKE) -C gitweb install

install-doc:
	$(MAKE) -C Documentation install

install-man:
	$(MAKE) -C Documentation install-man

install-html:
	$(MAKE) -C Documentation install-html

install-info:
	$(MAKE) -C Documentation install-info

install-pdf:
	$(MAKE) -C Documentation install-pdf

quick-install-doc:
	$(MAKE) -C Documentation quick-install

quick-install-man:
	$(MAKE) -C Documentation quick-install-man

quick-install-html:
	$(MAKE) -C Documentation quick-install-html



### Maintainer's dist rules

git.spec: git.spec.in
	sed -e 's/@@VERSION@@/$(GIT_VERSION)/g' < $< > $@+
	mv $@+ $@

GIT_TARNAME=git-$(GIT_VERSION)
dist: git.spec git-archive$(X) configure
	./git-archive --format=tar \
		--prefix=$(GIT_TARNAME)/ HEAD^{tree} > $(GIT_TARNAME).tar
	@mkdir -p $(GIT_TARNAME)
	@cp git.spec configure $(GIT_TARNAME)
	@echo $(GIT_VERSION) > $(GIT_TARNAME)/version
	@$(MAKE) -C git-gui TARDIR=../$(GIT_TARNAME)/git-gui dist-version
	$(TAR) rf $(GIT_TARNAME).tar \
		$(GIT_TARNAME)/git.spec \
		$(GIT_TARNAME)/configure \
		$(GIT_TARNAME)/version \
		$(GIT_TARNAME)/git-gui/version
	@$(RM) -r $(GIT_TARNAME)
	gzip -f -9 $(GIT_TARNAME).tar

rpm: dist
	$(RPMBUILD) \
		--define "_source_filedigest_algorithm md5" \
		--define "_binary_filedigest_algorithm md5" \
		-ta $(GIT_TARNAME).tar.gz

htmldocs = git-htmldocs-$(GIT_VERSION)
manpages = git-manpages-$(GIT_VERSION)
dist-doc:
	$(RM) -r .doc-tmp-dir
	mkdir .doc-tmp-dir
	$(MAKE) -C Documentation WEBDOC_DEST=../.doc-tmp-dir install-webdoc
	cd .doc-tmp-dir && $(TAR) cf ../$(htmldocs).tar .
	gzip -n -9 -f $(htmldocs).tar
	:
	$(RM) -r .doc-tmp-dir
	mkdir -p .doc-tmp-dir/man1 .doc-tmp-dir/man5 .doc-tmp-dir/man7
	$(MAKE) -C Documentation DESTDIR=./ \
		man1dir=../.doc-tmp-dir/man1 \
		man5dir=../.doc-tmp-dir/man5 \
		man7dir=../.doc-tmp-dir/man7 \
		install
	cd .doc-tmp-dir && $(TAR) cf ../$(manpages).tar .
	gzip -n -9 -f $(manpages).tar
	$(RM) -r .doc-tmp-dir

### Cleaning rules

distclean: clean
	$(RM) configure

clean:
	$(RM) *.o block-sha1/*.o ppc/*.o compat/*.o compat/*/*.o xdiff/*.o vcs-svn/*.o \
		builtin/*.o $(LIB_FILE) $(XDIFF_LIB) $(VCSSVN_LIB)
	$(RM) $(ALL_PROGRAMS) $(SCRIPT_LIB) $(BUILT_INS) git$X
	$(RM) $(TEST_PROGRAMS)
	$(RM) -r bin-wrappers
	$(RM) -r $(dep_dirs)
	$(RM) *.spec *.pyc *.pyo */*.pyc */*.pyo common-cmds.h $(ETAGS_TARGET) tags cscope*
	$(RM) -r autom4te.cache
	$(RM) config.log config.mak.autogen config.mak.append config.status config.cache
	$(RM) -r $(GIT_TARNAME) .doc-tmp-dir
	$(RM) $(GIT_TARNAME).tar.gz git-core_$(GIT_VERSION)-*.tar.gz
	$(RM) $(htmldocs).tar.gz $(manpages).tar.gz
	$(MAKE) -C Documentation/ clean
ifndef NO_PERL
	$(MAKE) -C gitweb clean
	$(MAKE) -C perl clean
endif
ifndef NO_PYTHON
	$(MAKE) -C git_remote_helpers clean
endif
	$(MAKE) -C templates/ clean
	$(MAKE) -C t/ clean
ifndef NO_TCLTK
	$(MAKE) -C gitk-git clean
	$(MAKE) -C git-gui clean
endif
	$(RM) GIT-VERSION-FILE GIT-CFLAGS GIT-GUI-VARS GIT-BUILD-OPTIONS

.PHONY: all install clean strip
.PHONY: shell_compatibility_test please_set_SHELL_PATH_to_a_more_modern_shell
.PHONY: FORCE cscope

### Check documentation
#
check-docs::
	@(for v in $(ALL_PROGRAMS) $(SCRIPT_LIB) $(BUILT_INS) git gitk; \
	do \
		case "$$v" in \
		git-merge-octopus | git-merge-ours | git-merge-recursive | \
		git-merge-resolve | git-merge-subtree | \
		git-fsck-objects | git-init-db | \
		git-remote-* | git-stage | \
		git-?*--?* ) continue ;; \
		esac ; \
		test -f "Documentation/$$v.txt" || \
		echo "no doc: $$v"; \
		sed -e '/^#/d' command-list.txt | \
		grep -q "^$$v[ 	]" || \
		case "$$v" in \
		git) ;; \
		*) echo "no link: $$v";; \
		esac ; \
	done; \
	( \
		sed -e '/^#/d' \
		    -e 's/[ 	].*//' \
		    -e 's/^/listed /' command-list.txt; \
		ls -1 Documentation/git*txt | \
		sed -e 's|Documentation/|documented |' \
		    -e 's/\.txt//'; \
	) | while read how cmd; \
	do \
		case "$$how,$$cmd" in \
		*,git-citool | \
		*,git-gui | \
		*,git-help | \
		documented,gitattributes | \
		documented,gitignore | \
		documented,gitmodules | \
		documented,gitcli | \
		documented,git-tools | \
		documented,gitcore-tutorial | \
		documented,gitcvs-migration | \
		documented,gitdiffcore | \
		documented,gitglossary | \
		documented,githooks | \
		documented,gitrepository-layout | \
		documented,gitrevisions | \
		documented,gittutorial | \
		documented,gittutorial-2 | \
		documented,git-bisect-lk2009 | \
		documented,git-remote-helpers | \
		documented,gitworkflows | \
		sentinel,not,matching,is,ok ) continue ;; \
		esac; \
		case " $(ALL_PROGRAMS) $(SCRIPT_LIB) $(BUILT_INS) git gitk " in \
		*" $$cmd "*)	;; \
		*) echo "removed but $$how: $$cmd" ;; \
		esac; \
	done ) | sort

### Make sure built-ins do not have dups and listed in git.c
#
check-builtins::
	./check-builtins.sh

### Test suite coverage testing
#
.PHONY: coverage coverage-clean coverage-build coverage-report

coverage:
	$(MAKE) coverage-build
	$(MAKE) coverage-report

object_dirs := $(sort $(dir $(OBJECTS)))
coverage-clean:
	$(RM) $(addsuffix *.gcov,$(object_dirs))
	$(RM) $(addsuffix *.gcda,$(object_dirs))
	$(RM) $(addsuffix *.gcno,$(object_dirs))
	$(RM) coverage-untested-functions
	$(RM) -r cover_db/
	$(RM) -r cover_db_html/

COVERAGE_CFLAGS = $(CFLAGS) -O0 -ftest-coverage -fprofile-arcs
COVERAGE_LDFLAGS = $(CFLAGS)  -O0 -lgcov
GCOVFLAGS = --preserve-paths --branch-probabilities --all-blocks

coverage-build: coverage-clean
	$(MAKE) CFLAGS="$(COVERAGE_CFLAGS)" LDFLAGS="$(COVERAGE_LDFLAGS)" all
	$(MAKE) CFLAGS="$(COVERAGE_CFLAGS)" LDFLAGS="$(COVERAGE_LDFLAGS)" \
		-j1 test

coverage-report:
	$(QUIET_GCOV)for dir in $(object_dirs); do \
		$(GCOV) $(GCOVFLAGS) --object-directory=$$dir $$dir*.c || exit; \
	done

coverage-untested-functions: coverage-report
	grep '^function.*called 0 ' *.c.gcov \
		| sed -e 's/\([^:]*\)\.gcov: *function \([^ ]*\) called.*/\1: \2/' \
		> coverage-untested-functions

cover_db: coverage-report
	gcov2perl -db cover_db *.gcov

cover_db_html: cover_db
	cover -report html -outputdir cover_db_html cover_db<|MERGE_RESOLUTION|>--- conflicted
+++ resolved
@@ -68,14 +68,12 @@
 #
 # Define NO_MKSTEMPS if you don't have mkstemps in the C library.
 #
-<<<<<<< HEAD
 # Define NO_STRTOK_R if you don't have strtok_r in the C library.
-=======
+#
 # Define NO_FNMATCH if you don't have fnmatch in the C library.
 #
 # Define NO_FNMATCH_CASEFOLD if your fnmatch function doesn't have the
 # FNM_CASEFOLD GNU extension.
->>>>>>> 50906e04
 #
 # Define NO_LIBGEN_H if you don't have libgen.h.
 #
@@ -1062,11 +1060,8 @@
 	NO_UNSETENV = YesPlease
 	NO_STRCASESTR = YesPlease
 	NO_STRLCPY = YesPlease
-<<<<<<< HEAD
 	NO_STRTOK_R = YesPlease
-=======
 	NO_FNMATCH = YesPlease
->>>>>>> 50906e04
 	NO_MEMMEM = YesPlease
 	# NEEDS_LIBICONV = YesPlease
 	NO_ICONV = YesPlease
@@ -1096,13 +1091,8 @@
 	AR = compat/vcbuild/scripts/lib.pl
 	CFLAGS =
 	BASIC_CFLAGS = -nologo -I. -I../zlib -Icompat/vcbuild -Icompat/vcbuild/include -DWIN32 -D_CONSOLE -DHAVE_STRING_H -D_CRT_SECURE_NO_WARNINGS -D_CRT_NONSTDC_NO_DEPRECATE
-<<<<<<< HEAD
-	COMPAT_OBJS = compat/msvc.o compat/fnmatch/fnmatch.o compat/winansi.o compat/win32/pthread.o compat/win32/syslog.o compat/win32/sys/poll.o
-	COMPAT_CFLAGS = -D__USE_MINGW_ACCESS -DNOGDI -DHAVE_STRING_H -DHAVE_ALLOCA_H -Icompat -Icompat/fnmatch -Icompat/regex -Icompat/fnmatch -Icompat/win32 -DSTRIP_EXTENSION=\".exe\"
-=======
-	COMPAT_OBJS = compat/msvc.o compat/winansi.o compat/win32/pthread.o
+	COMPAT_OBJS = compat/msvc.o compat/winansi.o compat/win32/pthread.o compat/win32/syslog.o compat/win32/sys/poll.o
 	COMPAT_CFLAGS = -D__USE_MINGW_ACCESS -DNOGDI -DHAVE_STRING_H -DHAVE_ALLOCA_H -Icompat -Icompat/regex -Icompat/win32 -DSTRIP_EXTENSION=\".exe\"
->>>>>>> 50906e04
 	BASIC_LDFLAGS = -IGNORE:4217 -IGNORE:4049 -NOLOGO -SUBSYSTEM:CONSOLE -NODEFAULTLIB:MSVCRT.lib
 	EXTLIBS = advapi32.lib shell32.lib wininet.lib ws2_32.lib
 	PTHREAD_LIBS =
@@ -1145,11 +1135,8 @@
 	NO_UNSETENV = YesPlease
 	NO_STRCASESTR = YesPlease
 	NO_STRLCPY = YesPlease
-<<<<<<< HEAD
 	NO_STRTOK_R = YesPlease
-=======
 	NO_FNMATCH = YesPlease
->>>>>>> 50906e04
 	NO_MEMMEM = YesPlease
 	NEEDS_LIBICONV = YesPlease
 	OLD_ICONV = YesPlease
@@ -1169,21 +1156,15 @@
 	NO_REGEX = YesPlease
 	NO_PYTHON = YesPlease
 	BLK_SHA1 = YesPlease
-<<<<<<< HEAD
 	ETAGS_TARGET = ETAGS
 	NO_INET_PTON = YesPlease
 	NO_INET_NTOP = YesPlease
 	NO_POSIX_GOODIES = UnfortunatelyYes
-	COMPAT_CFLAGS += -D__USE_MINGW_ACCESS -DNOGDI -Icompat -Icompat/fnmatch -Icompat/win32
+	COMPAT_CFLAGS += -D__USE_MINGW_ACCESS -DNOGDI -Icompat -Icompat/win32
 	COMPAT_CFLAGS += -DSTRIP_EXTENSION=\".exe\"
-	COMPAT_OBJS += compat/mingw.o compat/fnmatch/fnmatch.o compat/winansi.o \
+	COMPAT_OBJS += compat/mingw.o compat/winansi.o \
 		compat/win32/pthread.o compat/win32/syslog.o \
 		compat/win32/sys/poll.o
-=======
-	COMPAT_CFLAGS += -D__USE_MINGW_ACCESS -DNOGDI -Icompat -Icompat/win32
-	COMPAT_CFLAGS += -DSTRIP_EXTENSION=\".exe\"
-	COMPAT_OBJS += compat/mingw.o compat/winansi.o compat/win32/pthread.o
->>>>>>> 50906e04
 	EXTLIBS += -lws2_32
 	PTHREAD_LIBS =
 	X = .exe
@@ -1387,11 +1368,10 @@
 ifdef NO_STRTOULL
 	COMPAT_CFLAGS += -DNO_STRTOULL
 endif
-<<<<<<< HEAD
 ifdef NO_STRTOK_R
 	COMPAT_CFLAGS += -DNO_STRTOK_R
 	COMPAT_OBJS += compat/strtok_r.o
-=======
+endif
 ifdef NO_FNMATCH
 	COMPAT_CFLAGS += -Icompat/fnmatch
 	COMPAT_CFLAGS += -DNO_FNMATCH
@@ -1402,7 +1382,6 @@
 	COMPAT_CFLAGS += -DNO_FNMATCH_CASEFOLD
 	COMPAT_OBJS += compat/fnmatch/fnmatch.o
 endif
->>>>>>> 50906e04
 endif
 ifdef NO_SETENV
 	COMPAT_CFLAGS += -DNO_SETENV
