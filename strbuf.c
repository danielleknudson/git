#include "cache.h"
#include "refs.h"
#include "utf8.h"

int starts_with(const char *str, const char *prefix)
{
	for (; ; str++, prefix++)
		if (!*prefix)
			return 1;
		else if (*str != *prefix)
			return 0;
}

int ends_with(const char *str, const char *suffix)
{
	int len = strlen(str), suflen = strlen(suffix);
	if (len < suflen)
		return 0;
	else
		return !strcmp(str + len - suflen, suffix);
}

/*
 * Used as the default ->buf value, so that people can always assume
 * buf is non NULL and ->buf is NUL terminated even for a freshly
 * initialized strbuf.
 */
char strbuf_slopbuf[1];

void strbuf_init(struct strbuf *sb, size_t hint)
{
	sb->alloc = sb->len = 0;
	sb->buf = strbuf_slopbuf;
	if (hint)
		strbuf_grow(sb, hint);
}

void strbuf_release(struct strbuf *sb)
{
	if (sb->alloc) {
		free(sb->buf);
		strbuf_init(sb, 0);
	}
}

char *strbuf_detach(struct strbuf *sb, size_t *sz)
{
	char *res;
	strbuf_grow(sb, 0);
	res = sb->buf;
	if (sz)
		*sz = sb->len;
	strbuf_init(sb, 0);
	return res;
}

void strbuf_attach(struct strbuf *sb, void *buf, size_t len, size_t alloc)
{
	strbuf_release(sb);
	sb->buf   = buf;
	sb->len   = len;
	sb->alloc = alloc;
	strbuf_grow(sb, 0);
	sb->buf[sb->len] = '\0';
}

void strbuf_grow(struct strbuf *sb, size_t extra)
{
	int new_buf = !sb->alloc;
	if (unsigned_add_overflows(extra, 1) ||
	    unsigned_add_overflows(sb->len, extra + 1))
		die("you want to use way too much memory");
	if (new_buf)
		sb->buf = NULL;
	ALLOC_GROW(sb->buf, sb->len + extra + 1, sb->alloc);
	if (new_buf)
		sb->buf[0] = '\0';
}

void strbuf_trim(struct strbuf *sb)
{
	strbuf_rtrim(sb);
	strbuf_ltrim(sb);
}
void strbuf_rtrim(struct strbuf *sb)
{
	while (sb->len > 0 && isspace((unsigned char)sb->buf[sb->len - 1]))
		sb->len--;
	sb->buf[sb->len] = '\0';
}

void strbuf_ltrim(struct strbuf *sb)
{
	char *b = sb->buf;
	while (sb->len > 0 && isspace(*b)) {
		b++;
		sb->len--;
	}
	memmove(sb->buf, b, sb->len);
	sb->buf[sb->len] = '\0';
}

<<<<<<< HEAD
void strbuf_tolower(struct strbuf *sb)
{
	char *p = sb->buf, *end = sb->buf + sb->len;
	for (; p < end; p++)
		*p = tolower(*p);
=======
int strbuf_reencode(struct strbuf *sb, const char *from, const char *to)
{
	char *out;
	int len;

	if (same_encoding(from, to))
		return 0;

	out = reencode_string_len(sb->buf, sb->len, to, from, &len);
	if (!out)
		return -1;

	strbuf_attach(sb, out, len, len);
	return 0;
>>>>>>> c553fd1c
}

struct strbuf **strbuf_split_buf(const char *str, size_t slen,
				 int terminator, int max)
{
	struct strbuf **ret = NULL;
	size_t nr = 0, alloc = 0;
	struct strbuf *t;

	while (slen) {
		int len = slen;
		if (max <= 0 || nr + 1 < max) {
			const char *end = memchr(str, terminator, slen);
			if (end)
				len = end - str + 1;
		}
		t = xmalloc(sizeof(struct strbuf));
		strbuf_init(t, len);
		strbuf_add(t, str, len);
		ALLOC_GROW(ret, nr + 2, alloc);
		ret[nr++] = t;
		str += len;
		slen -= len;
	}
	ALLOC_GROW(ret, nr + 1, alloc); /* In case string was empty */
	ret[nr] = NULL;
	return ret;
}

void strbuf_list_free(struct strbuf **sbs)
{
	struct strbuf **s = sbs;

	while (*s) {
		strbuf_release(*s);
		free(*s++);
	}
	free(sbs);
}

int strbuf_cmp(const struct strbuf *a, const struct strbuf *b)
{
	int len = a->len < b->len ? a->len: b->len;
	int cmp = memcmp(a->buf, b->buf, len);
	if (cmp)
		return cmp;
	return a->len < b->len ? -1: a->len != b->len;
}

void strbuf_splice(struct strbuf *sb, size_t pos, size_t len,
				   const void *data, size_t dlen)
{
	if (unsigned_add_overflows(pos, len))
		die("you want to use way too much memory");
	if (pos > sb->len)
		die("`pos' is too far after the end of the buffer");
	if (pos + len > sb->len)
		die("`pos + len' is too far after the end of the buffer");

	if (dlen >= len)
		strbuf_grow(sb, dlen - len);
	memmove(sb->buf + pos + dlen,
			sb->buf + pos + len,
			sb->len - pos - len);
	memcpy(sb->buf + pos, data, dlen);
	strbuf_setlen(sb, sb->len + dlen - len);
}

void strbuf_insert(struct strbuf *sb, size_t pos, const void *data, size_t len)
{
	strbuf_splice(sb, pos, 0, data, len);
}

void strbuf_remove(struct strbuf *sb, size_t pos, size_t len)
{
	strbuf_splice(sb, pos, len, NULL, 0);
}

void strbuf_add(struct strbuf *sb, const void *data, size_t len)
{
	strbuf_grow(sb, len);
	memcpy(sb->buf + sb->len, data, len);
	strbuf_setlen(sb, sb->len + len);
}

void strbuf_adddup(struct strbuf *sb, size_t pos, size_t len)
{
	strbuf_grow(sb, len);
	memcpy(sb->buf + sb->len, sb->buf + pos, len);
	strbuf_setlen(sb, sb->len + len);
}

void strbuf_addf(struct strbuf *sb, const char *fmt, ...)
{
	va_list ap;
	va_start(ap, fmt);
	strbuf_vaddf(sb, fmt, ap);
	va_end(ap);
}

static void add_lines(struct strbuf *out,
			const char *prefix1,
			const char *prefix2,
			const char *buf, size_t size)
{
	while (size) {
		const char *prefix;
		const char *next = memchr(buf, '\n', size);
		next = next ? (next + 1) : (buf + size);

		prefix = (prefix2 && buf[0] == '\n') ? prefix2 : prefix1;
		strbuf_addstr(out, prefix);
		strbuf_add(out, buf, next - buf);
		size -= next - buf;
		buf = next;
	}
	strbuf_complete_line(out);
}

void strbuf_add_commented_lines(struct strbuf *out, const char *buf, size_t size)
{
	static char prefix1[3];
	static char prefix2[2];

	if (prefix1[0] != comment_line_char) {
		sprintf(prefix1, "%c ", comment_line_char);
		sprintf(prefix2, "%c", comment_line_char);
	}
	add_lines(out, prefix1, prefix2, buf, size);
}

void strbuf_commented_addf(struct strbuf *sb, const char *fmt, ...)
{
	va_list params;
	struct strbuf buf = STRBUF_INIT;
	int incomplete_line = sb->len && sb->buf[sb->len - 1] != '\n';

	va_start(params, fmt);
	strbuf_vaddf(&buf, fmt, params);
	va_end(params);

	strbuf_add_commented_lines(sb, buf.buf, buf.len);
	if (incomplete_line)
		sb->buf[--sb->len] = '\0';

	strbuf_release(&buf);
}

void strbuf_vaddf(struct strbuf *sb, const char *fmt, va_list ap)
{
	int len;
	va_list cp;

	if (!strbuf_avail(sb))
		strbuf_grow(sb, 64);
	va_copy(cp, ap);
	len = vsnprintf(sb->buf + sb->len, sb->alloc - sb->len, fmt, cp);
	va_end(cp);
	if (len < 0)
		die("BUG: your vsnprintf is broken (returned %d)", len);
	if (len > strbuf_avail(sb)) {
		strbuf_grow(sb, len);
		len = vsnprintf(sb->buf + sb->len, sb->alloc - sb->len, fmt, ap);
		if (len > strbuf_avail(sb))
			die("BUG: your vsnprintf is broken (insatiable)");
	}
	strbuf_setlen(sb, sb->len + len);
}

void strbuf_expand(struct strbuf *sb, const char *format, expand_fn_t fn,
		   void *context)
{
	for (;;) {
		const char *percent;
		size_t consumed;

		percent = strchrnul(format, '%');
		strbuf_add(sb, format, percent - format);
		if (!*percent)
			break;
		format = percent + 1;

		if (*format == '%') {
			strbuf_addch(sb, '%');
			format++;
			continue;
		}

		consumed = fn(sb, format, context);
		if (consumed)
			format += consumed;
		else
			strbuf_addch(sb, '%');
	}
}

size_t strbuf_expand_dict_cb(struct strbuf *sb, const char *placeholder,
		void *context)
{
	struct strbuf_expand_dict_entry *e = context;
	size_t len;

	for (; e->placeholder && (len = strlen(e->placeholder)); e++) {
		if (!strncmp(placeholder, e->placeholder, len)) {
			if (e->value)
				strbuf_addstr(sb, e->value);
			return len;
		}
	}
	return 0;
}

void strbuf_addbuf_percentquote(struct strbuf *dst, const struct strbuf *src)
{
	int i, len = src->len;

	for (i = 0; i < len; i++) {
		if (src->buf[i] == '%')
			strbuf_addch(dst, '%');
		strbuf_addch(dst, src->buf[i]);
	}
}

size_t strbuf_fread(struct strbuf *sb, size_t size, FILE *f)
{
	size_t res;
	size_t oldalloc = sb->alloc;

	strbuf_grow(sb, size);
	res = fread(sb->buf + sb->len, 1, size, f);
	if (res > 0)
		strbuf_setlen(sb, sb->len + res);
	else if (oldalloc == 0)
		strbuf_release(sb);
	return res;
}

ssize_t strbuf_read(struct strbuf *sb, int fd, size_t hint)
{
	size_t oldlen = sb->len;
	size_t oldalloc = sb->alloc;

	strbuf_grow(sb, hint ? hint : 8192);
	for (;;) {
		ssize_t cnt;

		cnt = xread(fd, sb->buf + sb->len, sb->alloc - sb->len - 1);
		if (cnt < 0) {
			if (oldalloc == 0)
				strbuf_release(sb);
			else
				strbuf_setlen(sb, oldlen);
			return -1;
		}
		if (!cnt)
			break;
		sb->len += cnt;
		strbuf_grow(sb, 8192);
	}

	sb->buf[sb->len] = '\0';
	return sb->len - oldlen;
}

#define STRBUF_MAXLINK (2*PATH_MAX)

int strbuf_readlink(struct strbuf *sb, const char *path, size_t hint)
{
	size_t oldalloc = sb->alloc;

	if (hint < 32)
		hint = 32;

	while (hint < STRBUF_MAXLINK) {
		int len;

		strbuf_grow(sb, hint);
		len = readlink(path, sb->buf, hint);
		if (len < 0) {
			if (errno != ERANGE)
				break;
		} else if (len < hint) {
			strbuf_setlen(sb, len);
			return 0;
		}

		/* .. the buffer was too small - try again */
		hint *= 2;
	}
	if (oldalloc == 0)
		strbuf_release(sb);
	return -1;
}

int strbuf_getwholeline(struct strbuf *sb, FILE *fp, int term)
{
	int ch;

	if (feof(fp))
		return EOF;

	strbuf_reset(sb);
	while ((ch = fgetc(fp)) != EOF) {
		strbuf_grow(sb, 1);
		sb->buf[sb->len++] = ch;
		if (ch == term)
			break;
	}
	if (ch == EOF && sb->len == 0)
		return EOF;

	sb->buf[sb->len] = '\0';
	return 0;
}

int strbuf_getline(struct strbuf *sb, FILE *fp, int term)
{
	if (strbuf_getwholeline(sb, fp, term))
		return EOF;
	if (sb->buf[sb->len-1] == term)
		strbuf_setlen(sb, sb->len-1);
	return 0;
}

int strbuf_getwholeline_fd(struct strbuf *sb, int fd, int term)
{
	strbuf_reset(sb);

	while (1) {
		char ch;
		ssize_t len = xread(fd, &ch, 1);
		if (len <= 0)
			return EOF;
		strbuf_addch(sb, ch);
		if (ch == term)
			break;
	}
	return 0;
}

int strbuf_read_file(struct strbuf *sb, const char *path, size_t hint)
{
	int fd, len;

	fd = open(path, O_RDONLY);
	if (fd < 0)
		return -1;
	len = strbuf_read(sb, fd, hint);
	close(fd);
	if (len < 0)
		return -1;

	return len;
}

void strbuf_add_lines(struct strbuf *out, const char *prefix,
		      const char *buf, size_t size)
{
	add_lines(out, prefix, NULL, buf, size);
}

void strbuf_addstr_xml_quoted(struct strbuf *buf, const char *s)
{
	while (*s) {
		size_t len = strcspn(s, "\"<>&");
		strbuf_add(buf, s, len);
		s += len;
		switch (*s) {
		case '"':
			strbuf_addstr(buf, "&quot;");
			break;
		case '<':
			strbuf_addstr(buf, "&lt;");
			break;
		case '>':
			strbuf_addstr(buf, "&gt;");
			break;
		case '&':
			strbuf_addstr(buf, "&amp;");
			break;
		case 0:
			return;
		}
		s++;
	}
}

static int is_rfc3986_reserved(char ch)
{
	switch (ch) {
		case '!': case '*': case '\'': case '(': case ')': case ';':
		case ':': case '@': case '&': case '=': case '+': case '$':
		case ',': case '/': case '?': case '#': case '[': case ']':
			return 1;
	}
	return 0;
}

static int is_rfc3986_unreserved(char ch)
{
	return isalnum(ch) ||
		ch == '-' || ch == '_' || ch == '.' || ch == '~';
}

static void strbuf_add_urlencode(struct strbuf *sb, const char *s, size_t len,
				 int reserved)
{
	strbuf_grow(sb, len);
	while (len--) {
		char ch = *s++;
		if (is_rfc3986_unreserved(ch) ||
		    (!reserved && is_rfc3986_reserved(ch)))
			strbuf_addch(sb, ch);
		else
			strbuf_addf(sb, "%%%02x", ch);
	}
}

void strbuf_addstr_urlencode(struct strbuf *sb, const char *s,
			     int reserved)
{
	strbuf_add_urlencode(sb, s, strlen(s), reserved);
}

void strbuf_humanise_bytes(struct strbuf *buf, off_t bytes)
{
	if (bytes > 1 << 30) {
		strbuf_addf(buf, "%u.%2.2u GiB",
			    (int)(bytes >> 30),
			    (int)(bytes & ((1 << 30) - 1)) / 10737419);
	} else if (bytes > 1 << 20) {
		int x = bytes + 5243;  /* for rounding */
		strbuf_addf(buf, "%u.%2.2u MiB",
			    x >> 20, ((x & ((1 << 20) - 1)) * 100) >> 20);
	} else if (bytes > 1 << 10) {
		int x = bytes + 5;  /* for rounding */
		strbuf_addf(buf, "%u.%2.2u KiB",
			    x >> 10, ((x & ((1 << 10) - 1)) * 100) >> 10);
	} else {
		strbuf_addf(buf, "%u bytes", (int)bytes);
	}
}

int printf_ln(const char *fmt, ...)
{
	int ret;
	va_list ap;
	va_start(ap, fmt);
	ret = vprintf(fmt, ap);
	va_end(ap);
	if (ret < 0 || putchar('\n') == EOF)
		return -1;
	return ret + 1;
}

int fprintf_ln(FILE *fp, const char *fmt, ...)
{
	int ret;
	va_list ap;
	va_start(ap, fmt);
	ret = vfprintf(fp, fmt, ap);
	va_end(ap);
	if (ret < 0 || putc('\n', fp) == EOF)
		return -1;
	return ret + 1;
}

char *xstrdup_tolower(const char *string)
{
	char *result;
	size_t len, i;

	len = strlen(string);
	result = xmalloc(len + 1);
	for (i = 0; i < len; i++)
		result[i] = tolower(string[i]);
	result[i] = '\0';
	return result;
}<|MERGE_RESOLUTION|>--- conflicted
+++ resolved
@@ -100,28 +100,27 @@
 	sb->buf[sb->len] = '\0';
 }
 
-<<<<<<< HEAD
+int strbuf_reencode(struct strbuf *sb, const char *from, const char *to)
+{
+	char *out;
+	int len;
+
+	if (same_encoding(from, to))
+		return 0;
+
+	out = reencode_string_len(sb->buf, sb->len, to, from, &len);
+	if (!out)
+		return -1;
+
+	strbuf_attach(sb, out, len, len);
+	return 0;
+}
+
 void strbuf_tolower(struct strbuf *sb)
 {
 	char *p = sb->buf, *end = sb->buf + sb->len;
 	for (; p < end; p++)
 		*p = tolower(*p);
-=======
-int strbuf_reencode(struct strbuf *sb, const char *from, const char *to)
-{
-	char *out;
-	int len;
-
-	if (same_encoding(from, to))
-		return 0;
-
-	out = reencode_string_len(sb->buf, sb->len, to, from, &len);
-	if (!out)
-		return -1;
-
-	strbuf_attach(sb, out, len, len);
-	return 0;
->>>>>>> c553fd1c
 }
 
 struct strbuf **strbuf_split_buf(const char *str, size_t slen,
